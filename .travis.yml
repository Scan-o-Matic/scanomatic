--- conflicted
+++ resolved
@@ -11,12 +11,8 @@
         - npm install
         - npm install codecov
       script:
-<<<<<<< HEAD
         - npm run flow check
-        - xvfb-run npm test
-=======
         - npm test
->>>>>>> b57a5c25
       after_success:
         - ./node_modules/.bin/codecov
     - python: "2.7"
