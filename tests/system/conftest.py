import pytest
import requests
from selenium import webdriver

import py.path


@pytest.fixture(scope='session')
def docker_compose_file(pytestconfig):
    return [
        pytestconfig.rootdir.join('docker-compose.yml'),
<<<<<<< HEAD
        pytestconfig.rootdir.join(
            'tests', 'system', 'data',
            'docker-compose.testing-environment.yml'
        ),
=======
        py.path.local(__file__).dirpath().join('docker-compose.override.yml'),
>>>>>>> c68f0dc4
    ]


@pytest.fixture(scope='session')
def scanomatic(docker_ip, docker_services):
    def is_responsive(url):
        try:
            requests.get(url).raise_for_status()
        except requests.RequestException:
            return False
        else:
            return True

    url = 'http://{}:{}'.format(
        docker_ip,
        docker_services.port_for('scanomatic', 5000),
    )
    docker_services.wait_until_responsive(
        timeout=30, pause=0.1,
        check=lambda: is_responsive(url + '/fixtures')
    )
    return url


@pytest.fixture(
    'function',
    ids=['chrome', 'firefox'],
    params=[webdriver.Chrome, webdriver.Firefox],
)
def browser(request):
    driver = request.param()
    yield driver
    driver.close()<|MERGE_RESOLUTION|>--- conflicted
+++ resolved
@@ -9,14 +9,7 @@
 def docker_compose_file(pytestconfig):
     return [
         pytestconfig.rootdir.join('docker-compose.yml'),
-<<<<<<< HEAD
-        pytestconfig.rootdir.join(
-            'tests', 'system', 'data',
-            'docker-compose.testing-environment.yml'
-        ),
-=======
         py.path.local(__file__).dirpath().join('docker-compose.override.yml'),
->>>>>>> c68f0dc4
     ]
 
 
