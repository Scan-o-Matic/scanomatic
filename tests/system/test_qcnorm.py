--- conflicted
+++ resolved
@@ -485,14 +485,11 @@
         graph_plate_1 = plate.get_graph()
         page_with_plate.set_plate(3)
         assert plate.get_qindex() == "1"
-<<<<<<< HEAD
+        graph_plate_4 = plate.get_graph()
+        assert graph_plate_1 != graph_plate_4
+        assert initial_graph != graph_plate_4
 
         # Setting colony by clicking plate updates index:
         plate_position = plate.get_plate_position(17, 23)
         plate_position.click()
-        assert plate.get_qindex() == "42"
-=======
-        graph_plate_4 = plate.get_graph()
-        assert graph_plate_1 != graph_plate_4
-        assert initial_graph != graph_plate_4
->>>>>>> a7794c9c
+        assert plate.get_qindex() == "42"