from __future__ import absolute_import
from datetime import datetime, timedelta
from httplib import OK, NOT_FOUND, BAD_REQUEST
import json

from flask import Flask
import mock
import pytest
import freezegun
from pytz import utc

from scanomatic.io.paths import Paths
from scanomatic.models.scanjob import ScanJob
from scanomatic.ui_server import scanners_api
from scanomatic.ui_server.ui_server import add_configs


@pytest.fixture
def app():
    app = Flask(__name__, template_folder=Paths().ui_templates)
    app.register_blueprint(
        scanners_api.blueprint, url_prefix="/api/scanners"
    )
    return app


@pytest.fixture(scope="function")
def test_app(app):
    add_configs(app)
    test_app = app.test_client()
    return test_app


class TestScannerStatus:

    URI = '/api/scanners'
<<<<<<< HEAD
    SCANNER = {
        'name': 'Test',
        'power': False,
        'identifier': '9a8486a6f9cb11e7ac660050b68338ac',
=======
    SCANNER_OFF = {
        u'name': u'Never On',
        u'owner': None,
        u'power': False,
        u'identifier': u'9a8486a6f9cb11e7ac660050b68338ac',
    }

    SCANNER_ON = {
        u'name': u'Always On',
        u'owner': None,
        u'power': True,
        u'identifier': u'350986224086888954',
>>>>>>> f0f4b365
    }

    def test_get_all_implicit(self, test_app):
        response = test_app.get(self.URI)
        assert response.status_code == OK
<<<<<<< HEAD
        assert response.json == [self.SCANNER]
=======
        assert len(response.json) == 2
        assert all(
            scanner in response.json
            for scanner in [self.SCANNER_ON, self.SCANNER_OFF]
        )
>>>>>>> f0f4b365

    def test_get_free_scanners(self, test_app):
        response = test_app.get(self.URI + '?free=1')
        assert response.status_code == OK
<<<<<<< HEAD
        assert response.json == [self.SCANNER]
=======
        assert len(response.json) == 2
        assert all(
            scanner in response.json
            for scanner in [self.SCANNER_ON, self.SCANNER_OFF]
        )
>>>>>>> f0f4b365

    def test_get_scanner(self, test_app):
        response = test_app.get(self.URI + "/9a8486a6f9cb11e7ac660050b68338ac")
        assert response.status_code == OK
<<<<<<< HEAD
        assert response.json == self.SCANNER
=======
        assert response.json == self.SCANNER_OFF
>>>>>>> f0f4b365

    def test_get_unknown_scanner(self, test_app):
        response = test_app.get(self.URI + "/Unknown")
        assert response.status_code == NOT_FOUND
<<<<<<< HEAD
        assert response.json['reason'] == "Scanner 'Unknown' unknown"

    def test_add_scanner_status(self, test_app):
        with freezegun.freeze_time('1985-10-26 01:20', tz_offset=0):
            response = test_app.get(
                self.URI + "/9a8486a6f9cb11e7ac660050b68338ac/status")
            assert response.status_code == OK
            assert response.json == {
                'job': None, 'message': None, 'serverTime': None}

            response = test_app.put(
                self.URI + "/9a8486a6f9cb11e7ac660050b68338ac/status",
                data=json.dumps({"job": "foo", "message": "bar"}),
                headers={'Content-Type': 'application/json'}
            )
            assert response.status_code == OK

            response = test_app.get(
                self.URI + "/9a8486a6f9cb11e7ac660050b68338ac/status")
            assert response.status_code == OK
            assert response.json["job"] == "foo"
            assert response.json["serverTime"] == "1985-10-26T01:20:00Z"
            assert response.json["message"] == "bar"

    def test_get_unknown_scanner_status_fails(self, test_app):
        response = test_app.get(self.URI + "/42/status")
        assert response.status_code == NOT_FOUND

    def test_add_bad_scanner_status_fails(self, test_app):
        response = test_app.put(
            self.URI + "/9a8486a6f9cb11e7ac660050b68338ac/status",
            data=json.dumps({"foo": "foo", "bar": "bar"}),
            headers={'Content-Type': 'application/json'}
        )
        assert response.status_code == BAD_REQUEST


class TestGetScannerJob(object):
    URI = '/api/scanners/xxxx/job'

    @pytest.fixture
    def fakedb(self):
        return mock.MagicMock()

    @pytest.fixture
    def app(self, fakedb):
        app = Flask(__name__, template_folder=Paths().ui_templates)
        app.config['scanning_store'] = fakedb
        app.register_blueprint(
            scanners_api.blueprint, url_prefix="/api/scanners"
        )
        return app

    def test_invalid_scanner(self, fakedb, client):
        fakedb.has_scanner.return_value = False
        response = client.get(self.URI)
        assert response.status_code == NOT_FOUND

    def test_has_no_scanjob(self, fakedb, client):
        fakedb.has_scanner.return_value = True
        fakedb.get_current_scanjob.return_value = None
        response = client.get(self.URI)
        assert response.status_code == OK
        assert response.json is None

    def test_has_scanjob(self, fakedb, client):
        fakedb.has_scanner.return_value = True
        fakedb.get_current_scanjob.return_value = ScanJob(
            identifier='xxxx',
            name='The Job',
            duration=timedelta(days=3),
            interval=timedelta(minutes=5),
            scanner_id='yyyy',
            start_time=datetime(1985, 10, 26, 1, 20, tzinfo=utc),
        )
        response = client.get(self.URI)
        assert response.status_code == OK
        assert response.json == {
            'identifier': 'xxxx',
            'name': 'The Job',
            'duration': 259200,
            'interval': 300,
            'scannerId': 'yyyy',
            'startTime': '1985-10-26T01:20:00Z',
        }
        pass
=======
        assert response.json['reason'] == "Scanner 'Unknown' unknown"
>>>>>>> f0f4b365
<|MERGE_RESOLUTION|>--- conflicted
+++ resolved
@@ -4,7 +4,6 @@
 import json
 
 from flask import Flask
-import mock
 import pytest
 import freezegun
 from pytz import utc
@@ -34,152 +33,42 @@
 class TestScannerStatus:
 
     URI = '/api/scanners'
-<<<<<<< HEAD
-    SCANNER = {
-        'name': 'Test',
-        'power': False,
-        'identifier': '9a8486a6f9cb11e7ac660050b68338ac',
-=======
     SCANNER_OFF = {
         u'name': u'Never On',
-        u'owner': None,
         u'power': False,
         u'identifier': u'9a8486a6f9cb11e7ac660050b68338ac',
     }
 
     SCANNER_ON = {
         u'name': u'Always On',
-        u'owner': None,
         u'power': True,
         u'identifier': u'350986224086888954',
->>>>>>> f0f4b365
     }
 
     def test_get_all_implicit(self, test_app):
         response = test_app.get(self.URI)
         assert response.status_code == OK
-<<<<<<< HEAD
-        assert response.json == [self.SCANNER]
-=======
         assert len(response.json) == 2
         assert all(
             scanner in response.json
             for scanner in [self.SCANNER_ON, self.SCANNER_OFF]
         )
->>>>>>> f0f4b365
 
     def test_get_free_scanners(self, test_app):
         response = test_app.get(self.URI + '?free=1')
         assert response.status_code == OK
-<<<<<<< HEAD
-        assert response.json == [self.SCANNER]
-=======
         assert len(response.json) == 2
         assert all(
             scanner in response.json
             for scanner in [self.SCANNER_ON, self.SCANNER_OFF]
         )
->>>>>>> f0f4b365
 
     def test_get_scanner(self, test_app):
         response = test_app.get(self.URI + "/9a8486a6f9cb11e7ac660050b68338ac")
         assert response.status_code == OK
-<<<<<<< HEAD
-        assert response.json == self.SCANNER
-=======
         assert response.json == self.SCANNER_OFF
->>>>>>> f0f4b365
 
     def test_get_unknown_scanner(self, test_app):
         response = test_app.get(self.URI + "/Unknown")
         assert response.status_code == NOT_FOUND
-<<<<<<< HEAD
-        assert response.json['reason'] == "Scanner 'Unknown' unknown"
-
-    def test_add_scanner_status(self, test_app):
-        with freezegun.freeze_time('1985-10-26 01:20', tz_offset=0):
-            response = test_app.get(
-                self.URI + "/9a8486a6f9cb11e7ac660050b68338ac/status")
-            assert response.status_code == OK
-            assert response.json == {
-                'job': None, 'message': None, 'serverTime': None}
-
-            response = test_app.put(
-                self.URI + "/9a8486a6f9cb11e7ac660050b68338ac/status",
-                data=json.dumps({"job": "foo", "message": "bar"}),
-                headers={'Content-Type': 'application/json'}
-            )
-            assert response.status_code == OK
-
-            response = test_app.get(
-                self.URI + "/9a8486a6f9cb11e7ac660050b68338ac/status")
-            assert response.status_code == OK
-            assert response.json["job"] == "foo"
-            assert response.json["serverTime"] == "1985-10-26T01:20:00Z"
-            assert response.json["message"] == "bar"
-
-    def test_get_unknown_scanner_status_fails(self, test_app):
-        response = test_app.get(self.URI + "/42/status")
-        assert response.status_code == NOT_FOUND
-
-    def test_add_bad_scanner_status_fails(self, test_app):
-        response = test_app.put(
-            self.URI + "/9a8486a6f9cb11e7ac660050b68338ac/status",
-            data=json.dumps({"foo": "foo", "bar": "bar"}),
-            headers={'Content-Type': 'application/json'}
-        )
-        assert response.status_code == BAD_REQUEST
-
-
-class TestGetScannerJob(object):
-    URI = '/api/scanners/xxxx/job'
-
-    @pytest.fixture
-    def fakedb(self):
-        return mock.MagicMock()
-
-    @pytest.fixture
-    def app(self, fakedb):
-        app = Flask(__name__, template_folder=Paths().ui_templates)
-        app.config['scanning_store'] = fakedb
-        app.register_blueprint(
-            scanners_api.blueprint, url_prefix="/api/scanners"
-        )
-        return app
-
-    def test_invalid_scanner(self, fakedb, client):
-        fakedb.has_scanner.return_value = False
-        response = client.get(self.URI)
-        assert response.status_code == NOT_FOUND
-
-    def test_has_no_scanjob(self, fakedb, client):
-        fakedb.has_scanner.return_value = True
-        fakedb.get_current_scanjob.return_value = None
-        response = client.get(self.URI)
-        assert response.status_code == OK
-        assert response.json is None
-
-    def test_has_scanjob(self, fakedb, client):
-        fakedb.has_scanner.return_value = True
-        fakedb.get_current_scanjob.return_value = ScanJob(
-            identifier='xxxx',
-            name='The Job',
-            duration=timedelta(days=3),
-            interval=timedelta(minutes=5),
-            scanner_id='yyyy',
-            start_time=datetime(1985, 10, 26, 1, 20, tzinfo=utc),
-        )
-        response = client.get(self.URI)
-        assert response.status_code == OK
-        assert response.json == {
-            'identifier': 'xxxx',
-            'name': 'The Job',
-            'duration': 259200,
-            'interval': 300,
-            'scannerId': 'yyyy',
-            'startTime': '1985-10-26T01:20:00Z',
-        }
-        pass
-=======
-        assert response.json['reason'] == "Scanner 'Unknown' unknown"
->>>>>>> f0f4b365
+        assert response.json['reason'] == "Scanner 'Unknown' unknown"