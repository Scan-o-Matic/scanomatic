<?xml version="1.0" encoding="UTF-8"?>
<project version="4">
  <component name="ChangeListManager">
    <list default="true" id="b7cedbd9-f480-46e2-962e-269a690d24c1" name="Default" comment="">
<<<<<<< HEAD
      <change type="MODIFICATION" beforePath="$PROJECT_DIR$/scanomatic/server/compile_effector.py" afterPath="$PROJECT_DIR$/scanomatic/server/compile_effector.py" />
=======
>>>>>>> 7eec863a
      <change type="MODIFICATION" beforePath="$PROJECT_DIR$/.idea/workspace.xml" afterPath="$PROJECT_DIR$/.idea/workspace.xml" />
    </list>
    <ignored path="scan-o-matic.iws" />
    <ignored path=".idea/workspace.xml" />
    <option name="EXCLUDED_CONVERTED_TO_IGNORED" value="true" />
    <option name="TRACKING_ENABLED" value="true" />
    <option name="SHOW_DIALOG" value="false" />
    <option name="HIGHLIGHT_CONFLICTS" value="true" />
    <option name="HIGHLIGHT_NON_ACTIVE_CHANGELIST" value="false" />
    <option name="LAST_RESOLUTION" value="IGNORE" />
  </component>
  <component name="ChangesViewManager" flattened_view="true" show_ignored="false" />
  <component name="CreatePatchCommitExecutor">
    <option name="PATCH_PATH" value="" />
  </component>
  <component name="DaemonCodeAnalyzer">
    <disable_hints />
  </component>
  <component name="ExecutionTargetManager" SELECTED_TARGET="default_target" />
  <component name="FavoritesManager">
    <favorites_list name="scan-o-matic" />
  </component>
  <component name="FileEditorManager">
    <leaf>
<<<<<<< HEAD
      <file leaf-file-name="scanning_effector.py" pinned="false" current-in-tab="false">
        <entry file="file://$PROJECT_DIR$/scanomatic/server/scanning_effector.py">
          <provider selected="true" editor-type-id="text-editor">
            <state vertical-scroll-proportion="0.0" vertical-offset="3758" max-vertical-offset="4920">
              <caret line="265" column="34" selection-start-line="265" selection-start-column="34" selection-end-line="265" selection-end-column="34" />
              <folding>
                <element signature="e#398#409#0" expanded="true" />
              </folding>
            </state>
          </provider>
        </entry>
      </file>
      <file leaf-file-name="scanning_factory.py" pinned="false" current-in-tab="false">
        <entry file="file://$PROJECT_DIR$/scanomatic/models/factories/scanning_factory.py">
          <provider selected="true" editor-type-id="text-editor">
            <state vertical-scroll-proportion="0.0" vertical-offset="390" max-vertical-offset="2055">
              <caret line="54" column="43" selection-start-line="54" selection-start-column="43" selection-end-line="54" selection-end-column="43" />
              <folding />
=======
      <file leaf-file-name="compile_project_model.py" pinned="false" current-in-tab="true">
        <entry file="file://$PROJECT_DIR$/scanomatic/models/compile_project_model.py">
          <provider selected="true" editor-type-id="text-editor">
            <state vertical-scroll-proportion="0.18232045" vertical-offset="0" max-vertical-offset="905">
              <caret line="11" column="31" selection-start-line="11" selection-start-column="31" selection-end-line="11" selection-end-column="31" />
              <folding>
                <element signature="e#23#44#0" expanded="true" />
              </folding>
>>>>>>> 7eec863a
            </state>
          </provider>
        </entry>
      </file>
<<<<<<< HEAD
      <file leaf-file-name="compile_project_factory.py" pinned="false" current-in-tab="false">
        <entry file="file://$PROJECT_DIR$/scanomatic/models/factories/compile_project_factory.py">
          <provider selected="true" editor-type-id="text-editor">
            <state vertical-scroll-proportion="0.0" vertical-offset="315" max-vertical-offset="2220">
              <caret line="10" column="0" selection-start-line="10" selection-start-column="0" selection-end-line="10" selection-end-column="0" />
              <folding>
                <element signature="e#23#32#0" expanded="true" />
              </folding>
            </state>
          </provider>
        </entry>
      </file>
      <file leaf-file-name="compile_effector.py" pinned="false" current-in-tab="true">
        <entry file="file://$PROJECT_DIR$/scanomatic/server/compile_effector.py">
          <provider selected="true" editor-type-id="text-editor">
            <state vertical-scroll-proportion="0.22240527" vertical-offset="0" max-vertical-offset="720">
              <caret line="9" column="0" selection-start-line="9" selection-start-column="0" selection-end-line="9" selection-end-column="0" />
              <folding>
                <element signature="e#23#32#0" expanded="true" />
              </folding>
            </state>
          </provider>
        </entry>
      </file>
      <file leaf-file-name="fixtures.py" pinned="false" current-in-tab="false">
        <entry file="file://$PROJECT_DIR$/scanomatic/io/fixtures.py">
          <provider selected="true" editor-type-id="text-editor">
            <state vertical-scroll-proportion="0.0" vertical-offset="2423" max-vertical-offset="3390">
              <caret line="191" column="56" selection-start-line="191" selection-start-column="26" selection-end-line="191" selection-end-column="56" />
              <folding />
            </state>
          </provider>
        </entry>
      </file>
      <file leaf-file-name="compile_project_model.py" pinned="false" current-in-tab="false">
        <entry file="file://$PROJECT_DIR$/scanomatic/models/compile_project_model.py">
          <provider selected="true" editor-type-id="text-editor">
            <state vertical-scroll-proportion="0.0" vertical-offset="113" max-vertical-offset="720">
              <caret line="43" column="9" selection-start-line="43" selection-start-column="9" selection-end-line="43" selection-end-column="9" />
              <folding />
            </state>
          </provider>
        </entry>
      </file>
      <file leaf-file-name="paths.py" pinned="false" current-in-tab="false">
        <entry file="file://$PROJECT_DIR$/scanomatic/io/paths.py">
          <provider selected="true" editor-type-id="text-editor">
            <state vertical-scroll-proportion="0.0" vertical-offset="1658" max-vertical-offset="3525">
              <caret line="149" column="71" selection-start-line="149" selection-start-column="71" selection-end-line="149" selection-end-column="71" />
              <folding />
            </state>
          </provider>
        </entry>
      </file>
      <file leaf-file-name="interface_builder.py" pinned="false" current-in-tab="false">
        <entry file="file://$PROJECT_DIR$/scanomatic/server/interface_builder.py">
          <provider selected="true" editor-type-id="text-editor">
            <state vertical-scroll-proportion="-10.029411" vertical-offset="7249" max-vertical-offset="8610">
              <caret line="521" column="46" selection-start-line="521" selection-start-column="46" selection-end-line="521" selection-end-column="46" />
              <folding />
            </state>
          </provider>
        </entry>
      </file>
      <file leaf-file-name="scanner_manager.py" pinned="false" current-in-tab="false">
        <entry file="file://$PROJECT_DIR$/scanomatic/io/scanner_manager.py">
          <provider selected="true" editor-type-id="text-editor">
            <state vertical-scroll-proportion="0.0" vertical-offset="158" max-vertical-offset="5760">
              <caret line="26" column="33" selection-start-line="26" selection-start-column="33" selection-end-line="26" selection-end-column="33" />
              <folding />
            </state>
          </provider>
        </entry>
      </file>
=======
>>>>>>> 7eec863a
    </leaf>
  </component>
  <component name="Git.Settings">
    <option name="RECENT_GIT_ROOT_PATH" value="$PROJECT_DIR$" />
  </component>
  <component name="IdeDocumentHistory">
    <option name="CHANGED_PATHS">
      <list>
        <option value="$PROJECT_DIR$/scanomatic/imageAnalysis/support.py" />
        <option value="$PROJECT_DIR$/scanomatic/imageAnalysis/first_pass_results.py" />
        <option value="$PROJECT_DIR$/scanomatic/io/xml/writer.py" />
        <option value="$PROJECT_DIR$/scanomatic/imageAnalysis/grid_cell.py" />
        <option value="$PROJECT_DIR$/scripts/scan-o-matic_server" />
        <option value="$PROJECT_DIR$/scripts/scan-o-matic_analysis.py" />
        <option value="$PROJECT_DIR$/scripts/scan-o-matic_analysis" />
        <option value="$PROJECT_DIR$/scanomatic/io/first_pass_results.py" />
        <option value="$PROJECT_DIR$/scanomatic/generics/decorators.py" />
        <option value="$PROJECT_DIR$/scanomatic/models/factories/rpc_job_factory.py" />
        <option value="$PROJECT_DIR$/scanomatic/server/rpcjob.py" />
        <option value="$PROJECT_DIR$/build/lib.linux-x86_64-2.7/scanomatic/rpc_server/rpc_job.py" />
        <option value="$PROJECT_DIR$/setup.py" />
        <option value="$PROJECT_DIR$/scanomatic/imageAnalysis/first_pass_image.py" />
        <option value="$PROJECT_DIR$/build/lib.linux-x86_64-2.7/scanomatic/rpc_server/analysis_effector.py" />
        <option value="$PROJECT_DIR$/scanomatic/io/image_data.py" />
        <option value="$PROJECT_DIR$/build/lib.linux-x86_64-2.7/scanomatic/models/factories/analysis_factories.py" />
        <option value="$PROJECT_DIR$/scanomatic/imageAnalysis/grid.py" />
        <option value="$PROJECT_DIR$/scanomatic/models/factories/analysis_factories.py" />
        <option value="$PROJECT_DIR$/scanomatic/imageAnalysis/analysis_image.py" />
        <option value="$PROJECT_DIR$/scanomatic/imageAnalysis/grid_array.py" />
        <option value="$PROJECT_DIR$/scanomatic/imageAnalysis/blob.py" />
        <option value="$PROJECT_DIR$/scanomatic/imageAnalysis/grid_cell_extra.py" />
        <option value="$PROJECT_DIR$/scanomatic/io/config_file.py" />
        <option value="$PROJECT_DIR$/scanomatic/io/power_manager.py" />
        <option value="$PROJECT_DIR$/scanomatic/server/analysis_effector.py" />
        <option value="$PROJECT_DIR$/scanomatic/generics/enums.py" />
        <option value="$PROJECT_DIR$/scanomatic/server/proc_effector.py" />
        <option value="$PROJECT_DIR$/scanomatic/server/pipes.py" />
        <option value="$PROJECT_DIR$/build/lib.linux-x86_64-2.7/scanomatic/io/paths.py" />
        <option value="$PROJECT_DIR$/scanomatic/generics/singleton.py" />
        <option value="$PROJECT_DIR$/scanomatic/io/app_config.py" />
        <option value="$PROJECT_DIR$/scanomatic/server/queue.py" />
        <option value="$PROJECT_DIR$/scanomatic/io/scanner_manager.py" />
        <option value="$PROJECT_DIR$/scanomatic/io/scanner.py" />
        <option value="$PROJECT_DIR$/scanomatic/io/sane.py" />
        <option value="$PROJECT_DIR$/scanomatic/server/server.py" />
<<<<<<< HEAD
        <option value="$PROJECT_DIR$/scanomatic/models/scanning_model.py" />
        <option value="$PROJECT_DIR$/scanomatic/io/paths.py" />
        <option value="$PROJECT_DIR$/scanomatic/server/jobs.py" />
        <option value="$PROJECT_DIR$/scanomatic/generics/abstract_model_factory.py" />
        <option value="$PROJECT_DIR$/scanomatic/models/factories/scanning_factory.py" />
        <option value="$PROJECT_DIR$/scanomatic/server/interface_builder.py" />
        <option value="$PROJECT_DIR$/scanomatic/server/scanning_effector.py" />
        <option value="$PROJECT_DIR$/scanomatic/models/factories/compile_project_factory.py" />
        <option value="$PROJECT_DIR$/scanomatic/models/compile_project_model.py" />
        <option value="$PROJECT_DIR$/scanomatic/server/compile_effector.py" />
=======
        <option value="$PROJECT_DIR$/scanomatic/server/compile_effector.py" />
        <option value="$PROJECT_DIR$/scanomatic/io/paths.py" />
        <option value="$PROJECT_DIR$/scanomatic/server/jobs.py" />
        <option value="$PROJECT_DIR$/scanomatic/server/scanning_effector.py" />
        <option value="$PROJECT_DIR$/scanomatic/models/factories/scanning_factory.py" />
        <option value="$PROJECT_DIR$/scanomatic/server/interface_builder.py" />
        <option value="$PROJECT_DIR$/scanomatic/generics/abstract_model_factory.py" />
        <option value="$PROJECT_DIR$/scanomatic/models/compile_project_model.py" />
        <option value="$PROJECT_DIR$/scanomatic/models/factories/compile_project_factory.py" />
        <option value="$PROJECT_DIR$/scanomatic/models/analysis_model.py" />
        <option value="$PROJECT_DIR$/scanomatic/models/features_model.py" />
        <option value="$PROJECT_DIR$/scanomatic/models/rpc_job_models.py" />
        <option value="$PROJECT_DIR$/scanomatic/models/scanning_model.py" />
        <option value="$PROJECT_DIR$/scanomatic/generics/model.py" />
>>>>>>> 7eec863a
      </list>
    </option>
  </component>
  <component name="NamedScopeManager">
    <scope name="module and scripts" pattern="file[scan-o-matic]:scanomatic/*||file[scan-o-matic]:scripts/*" />
  </component>
  <component name="ProjectFrameBounds">
    <option name="x" value="-1" />
    <option name="y" value="27" />
    <option name="width" value="1922" />
    <option name="height" value="1053" />
  </component>
  <component name="ProjectInspectionProfilesVisibleTreeState">
    <entry key="Project Default">
      <profile-state>
        <expanded-state>
          <State>
            <id />
          </State>
          <State>
            <id>Python</id>
          </State>
        </expanded-state>
        <selected-state>
          <State>
            <id>PyTypeCheckerInspection</id>
          </State>
        </selected-state>
      </profile-state>
    </entry>
  </component>
  <component name="ProjectLevelVcsManager" settingsEditedManually="false">
    <OptionsSetting value="true" id="Add" />
    <OptionsSetting value="true" id="Remove" />
    <OptionsSetting value="true" id="Checkout" />
    <OptionsSetting value="true" id="Update" />
    <OptionsSetting value="true" id="Status" />
    <OptionsSetting value="true" id="Edit" />
    <ConfirmationsSetting value="0" id="Add" />
    <ConfirmationsSetting value="0" id="Remove" />
  </component>
  <component name="ProjectView">
    <navigator currentView="ProjectPane" proportions="" version="1">
      <flattenPackages />
      <showMembers />
      <showModules />
      <showLibraryContents />
      <hideEmptyPackages />
      <abbreviatePackageNames />
      <autoscrollToSource />
      <autoscrollFromSource />
      <sortByType />
    </navigator>
    <panes>
      <pane id="Scope" />
      <pane id="ProjectPane">
        <subPane>
          <PATH>
            <PATH_ELEMENT>
              <option name="myItemId" value="scan-o-matic" />
              <option name="myItemType" value="com.intellij.ide.projectView.impl.nodes.ProjectViewProjectNode" />
            </PATH_ELEMENT>
          </PATH>
          <PATH>
            <PATH_ELEMENT>
              <option name="myItemId" value="scan-o-matic" />
              <option name="myItemType" value="com.intellij.ide.projectView.impl.nodes.ProjectViewProjectNode" />
            </PATH_ELEMENT>
            <PATH_ELEMENT>
              <option name="myItemId" value="scan-o-matic" />
              <option name="myItemType" value="com.intellij.ide.projectView.impl.nodes.PsiDirectoryNode" />
            </PATH_ELEMENT>
          </PATH>
          <PATH>
            <PATH_ELEMENT>
              <option name="myItemId" value="scan-o-matic" />
              <option name="myItemType" value="com.intellij.ide.projectView.impl.nodes.ProjectViewProjectNode" />
            </PATH_ELEMENT>
            <PATH_ELEMENT>
              <option name="myItemId" value="scan-o-matic" />
              <option name="myItemType" value="com.intellij.ide.projectView.impl.nodes.PsiDirectoryNode" />
            </PATH_ELEMENT>
            <PATH_ELEMENT>
              <option name="myItemId" value="scanomatic" />
              <option name="myItemType" value="com.intellij.ide.projectView.impl.nodes.PsiDirectoryNode" />
            </PATH_ELEMENT>
          </PATH>
          <PATH>
            <PATH_ELEMENT>
              <option name="myItemId" value="scan-o-matic" />
              <option name="myItemType" value="com.intellij.ide.projectView.impl.nodes.ProjectViewProjectNode" />
            </PATH_ELEMENT>
            <PATH_ELEMENT>
              <option name="myItemId" value="scan-o-matic" />
              <option name="myItemType" value="com.intellij.ide.projectView.impl.nodes.PsiDirectoryNode" />
            </PATH_ELEMENT>
            <PATH_ELEMENT>
              <option name="myItemId" value="scanomatic" />
              <option name="myItemType" value="com.intellij.ide.projectView.impl.nodes.PsiDirectoryNode" />
            </PATH_ELEMENT>
            <PATH_ELEMENT>
              <option name="myItemId" value="server" />
              <option name="myItemType" value="com.intellij.ide.projectView.impl.nodes.PsiDirectoryNode" />
            </PATH_ELEMENT>
          </PATH>
          <PATH>
            <PATH_ELEMENT>
              <option name="myItemId" value="scan-o-matic" />
              <option name="myItemType" value="com.intellij.ide.projectView.impl.nodes.ProjectViewProjectNode" />
            </PATH_ELEMENT>
            <PATH_ELEMENT>
              <option name="myItemId" value="scan-o-matic" />
              <option name="myItemType" value="com.intellij.ide.projectView.impl.nodes.PsiDirectoryNode" />
            </PATH_ELEMENT>
            <PATH_ELEMENT>
              <option name="myItemId" value="scanomatic" />
              <option name="myItemType" value="com.intellij.ide.projectView.impl.nodes.PsiDirectoryNode" />
            </PATH_ELEMENT>
            <PATH_ELEMENT>
              <option name="myItemId" value="io" />
              <option name="myItemType" value="com.intellij.ide.projectView.impl.nodes.PsiDirectoryNode" />
            </PATH_ELEMENT>
          </PATH>
          <PATH>
            <PATH_ELEMENT>
              <option name="myItemId" value="scan-o-matic" />
              <option name="myItemType" value="com.intellij.ide.projectView.impl.nodes.ProjectViewProjectNode" />
            </PATH_ELEMENT>
            <PATH_ELEMENT>
              <option name="myItemId" value="scan-o-matic" />
              <option name="myItemType" value="com.intellij.ide.projectView.impl.nodes.PsiDirectoryNode" />
            </PATH_ELEMENT>
            <PATH_ELEMENT>
              <option name="myItemId" value="scanomatic" />
              <option name="myItemType" value="com.intellij.ide.projectView.impl.nodes.PsiDirectoryNode" />
            </PATH_ELEMENT>
            <PATH_ELEMENT>
              <option name="myItemId" value="generics" />
              <option name="myItemType" value="com.intellij.ide.projectView.impl.nodes.PsiDirectoryNode" />
            </PATH_ELEMENT>
          </PATH>
        </subPane>
      </pane>
    </panes>
  </component>
  <component name="PropertiesComponent">
    <property name="last_opened_file_path" value="$PROJECT_DIR$" />
    <property name="options.lastSelected" value="preferences.keymap" />
    <property name="options.splitter.main.proportions" value="0.3" />
    <property name="options.splitter.details.proportions" value="0.2" />
    <property name="FullScreen" value="false" />
    <property name="recentsLimit" value="5" />
    <property name="SearchEverywhereHistoryKey" value="pid&#9;null&#9;null" />
    <property name="last.edited.regexp" value="Sample Text" />
  </component>
  <component name="PyConsoleOptionsProvider">
    <option name="myPythonConsoleState">
      <console-settings />
    </option>
  </component>
  <component name="RecentsManager">
    <key name="MoveFile.RECENT_KEYS">
      <recent name="$PROJECT_DIR$/dev" />
      <recent name="$PROJECT_DIR$/scanomatic/models" />
    </key>
  </component>
  <component name="RunManager" selected="Python.decorators">
    <configuration default="false" name="decorators" type="PythonConfigurationType" factoryName="Python" temporary="true">
      <option name="INTERPRETER_OPTIONS" value="" />
      <option name="PARENT_ENVS" value="true" />
      <envs>
        <env name="PYTHONUNBUFFERED" value="1" />
      </envs>
      <option name="SDK_HOME" value="" />
      <option name="WORKING_DIRECTORY" value="$PROJECT_DIR$/scanomatic/generics" />
      <option name="IS_MODULE_SDK" value="true" />
      <option name="ADD_CONTENT_ROOTS" value="true" />
      <option name="ADD_SOURCE_ROOTS" value="true" />
      <module name="scan-o-matic" />
      <option name="SCRIPT_NAME" value="$PROJECT_DIR$/scanomatic/generics/decorators.py" />
      <option name="PARAMETERS" value="" />
      <option name="SHOW_COMMAND_LINE" value="false" />
      <RunnerSettings RunnerId="PyDebugRunner" />
      <ConfigurationWrapper RunnerId="PyDebugRunner" />
      <method />
    </configuration>
    <configuration default="true" type="tests" factoryName="py.test">
      <option name="INTERPRETER_OPTIONS" value="" />
      <option name="PARENT_ENVS" value="true" />
      <envs />
      <option name="SDK_HOME" value="" />
      <option name="WORKING_DIRECTORY" value="" />
      <option name="IS_MODULE_SDK" value="false" />
      <option name="ADD_CONTENT_ROOTS" value="true" />
      <option name="ADD_SOURCE_ROOTS" value="true" />
      <module name="scan-o-matic" />
      <option name="SCRIPT_NAME" value="" />
      <option name="CLASS_NAME" value="" />
      <option name="METHOD_NAME" value="" />
      <option name="FOLDER_NAME" value="" />
      <option name="TEST_TYPE" value="TEST_SCRIPT" />
      <option name="PATTERN" value="" />
      <option name="USE_PATTERN" value="false" />
      <option name="testToRun" value="" />
      <option name="keywords" value="" />
      <option name="params" value="" />
      <option name="USE_PARAM" value="false" />
      <option name="USE_KEYWORD" value="false" />
      <method />
    </configuration>
    <configuration default="true" type="tests" factoryName="Nosetests">
      <option name="INTERPRETER_OPTIONS" value="" />
      <option name="PARENT_ENVS" value="true" />
      <envs />
      <option name="SDK_HOME" value="" />
      <option name="WORKING_DIRECTORY" value="" />
      <option name="IS_MODULE_SDK" value="false" />
      <option name="ADD_CONTENT_ROOTS" value="true" />
      <option name="ADD_SOURCE_ROOTS" value="true" />
      <module name="scan-o-matic" />
      <option name="SCRIPT_NAME" value="" />
      <option name="CLASS_NAME" value="" />
      <option name="METHOD_NAME" value="" />
      <option name="FOLDER_NAME" value="" />
      <option name="TEST_TYPE" value="TEST_SCRIPT" />
      <option name="PATTERN" value="" />
      <option name="USE_PATTERN" value="false" />
      <option name="PARAMS" value="" />
      <option name="USE_PARAM" value="false" />
      <method />
    </configuration>
    <configuration default="true" type="PythonConfigurationType" factoryName="Python">
      <option name="INTERPRETER_OPTIONS" value="" />
      <option name="PARENT_ENVS" value="true" />
      <envs>
        <env name="PYTHONUNBUFFERED" value="1" />
      </envs>
      <option name="SDK_HOME" value="" />
      <option name="WORKING_DIRECTORY" value="" />
      <option name="IS_MODULE_SDK" value="false" />
      <option name="ADD_CONTENT_ROOTS" value="true" />
      <option name="ADD_SOURCE_ROOTS" value="true" />
      <module name="scan-o-matic" />
      <option name="SCRIPT_NAME" value="" />
      <option name="PARAMETERS" value="" />
      <option name="SHOW_COMMAND_LINE" value="false" />
      <method />
    </configuration>
    <configuration default="true" type="tests" factoryName="Unittests">
      <option name="INTERPRETER_OPTIONS" value="" />
      <option name="PARENT_ENVS" value="true" />
      <envs />
      <option name="SDK_HOME" value="" />
      <option name="WORKING_DIRECTORY" value="" />
      <option name="IS_MODULE_SDK" value="false" />
      <option name="ADD_CONTENT_ROOTS" value="true" />
      <option name="ADD_SOURCE_ROOTS" value="true" />
      <module name="scan-o-matic" />
      <option name="SCRIPT_NAME" value="" />
      <option name="CLASS_NAME" value="" />
      <option name="METHOD_NAME" value="" />
      <option name="FOLDER_NAME" value="" />
      <option name="TEST_TYPE" value="TEST_SCRIPT" />
      <option name="PATTERN" value="" />
      <option name="USE_PATTERN" value="false" />
      <option name="PUREUNITTEST" value="true" />
      <option name="PARAMS" value="" />
      <option name="USE_PARAM" value="false" />
      <method />
    </configuration>
    <configuration default="true" type="tests" factoryName="Doctests">
      <option name="INTERPRETER_OPTIONS" value="" />
      <option name="PARENT_ENVS" value="true" />
      <envs />
      <option name="SDK_HOME" value="" />
      <option name="WORKING_DIRECTORY" value="" />
      <option name="IS_MODULE_SDK" value="false" />
      <option name="ADD_CONTENT_ROOTS" value="true" />
      <option name="ADD_SOURCE_ROOTS" value="true" />
      <module name="scan-o-matic" />
      <option name="SCRIPT_NAME" value="" />
      <option name="CLASS_NAME" value="" />
      <option name="METHOD_NAME" value="" />
      <option name="FOLDER_NAME" value="" />
      <option name="TEST_TYPE" value="TEST_SCRIPT" />
      <option name="PATTERN" value="" />
      <option name="USE_PATTERN" value="false" />
      <method />
    </configuration>
    <configuration default="true" type="tests" factoryName="Attests">
      <option name="INTERPRETER_OPTIONS" value="" />
      <option name="PARENT_ENVS" value="true" />
      <envs />
      <option name="SDK_HOME" value="" />
      <option name="WORKING_DIRECTORY" value="" />
      <option name="IS_MODULE_SDK" value="false" />
      <option name="ADD_CONTENT_ROOTS" value="true" />
      <option name="ADD_SOURCE_ROOTS" value="true" />
      <module name="scan-o-matic" />
      <option name="SCRIPT_NAME" value="" />
      <option name="CLASS_NAME" value="" />
      <option name="METHOD_NAME" value="" />
      <option name="FOLDER_NAME" value="" />
      <option name="TEST_TYPE" value="TEST_SCRIPT" />
      <option name="PATTERN" value="" />
      <option name="USE_PATTERN" value="false" />
      <method />
    </configuration>
    <list size="1">
      <item index="0" class="java.lang.String" itemvalue="Python.decorators" />
    </list>
    <recent_temporary>
      <list size="1">
        <item index="0" class="java.lang.String" itemvalue="Python.decorators" />
      </list>
    </recent_temporary>
  </component>
  <component name="ShelveChangesManager" show_recycled="false" />
  <component name="StructureViewFactory">
    <option name="ACTIVE_ACTIONS" value=",SHOW_INHERITED" />
  </component>
  <component name="SvnConfiguration">
    <configuration />
  </component>
  <component name="TaskManager">
    <task active="true" id="Default" summary="Default task">
      <changelist id="b7cedbd9-f480-46e2-962e-269a690d24c1" name="Default" comment="" />
      <created>1423133283501</created>
      <option name="number" value="Default" />
      <updated>1423133283501</updated>
    </task>
    <servers />
  </component>
  <component name="TodoView" selected-index="0">
    <todo-panel id="selected-file">
      <are-packages-shown value="false" />
      <are-modules-shown value="false" />
      <flatten-packages value="false" />
      <is-autoscroll-to-source value="false" />
    </todo-panel>
    <todo-panel id="all">
      <are-packages-shown value="false" />
      <are-modules-shown value="false" />
      <flatten-packages value="false" />
      <is-autoscroll-to-source value="false" />
    </todo-panel>
    <todo-panel id="default-changelist">
      <are-packages-shown value="false" />
      <are-modules-shown value="false" />
      <flatten-packages value="false" />
      <is-autoscroll-to-source value="false" />
    </todo-panel>
  </component>
  <component name="ToolWindowManager">
    <frame x="-1" y="27" width="1922" height="1053" extended-state="6" />
    <editor active="true" />
    <layout>
      <window_info id="Changes" active="false" anchor="bottom" auto_hide="false" internal_type="DOCKED" type="DOCKED" visible="false" weight="0.33" sideWeight="0.5" order="7" side_tool="false" content_ui="tabs" />
      <window_info id="Terminal" active="false" anchor="bottom" auto_hide="false" internal_type="DOCKED" type="DOCKED" visible="false" weight="0.32852387" sideWeight="0.5" order="7" side_tool="false" content_ui="tabs" />
      <window_info id="TODO" active="false" anchor="bottom" auto_hide="false" internal_type="DOCKED" type="DOCKED" visible="false" weight="0.32795697" sideWeight="0.5" order="6" side_tool="false" content_ui="tabs" />
<<<<<<< HEAD
      <window_info id="Find" active="false" anchor="bottom" auto_hide="false" internal_type="DOCKED" type="DOCKED" visible="true" weight="0.31939977" sideWeight="0.5" order="1" side_tool="false" content_ui="tabs" />
=======
      <window_info id="Find" active="false" anchor="bottom" auto_hide="false" internal_type="DOCKED" type="DOCKED" visible="false" weight="0.31939977" sideWeight="0.5" order="1" side_tool="false" content_ui="tabs" />
>>>>>>> 7eec863a
      <window_info id="Structure" active="false" anchor="left" auto_hide="false" internal_type="DOCKED" type="DOCKED" visible="false" weight="0.19346337" sideWeight="0.5" order="1" side_tool="false" content_ui="tabs" />
      <window_info id="Application Servers" active="false" anchor="bottom" auto_hide="false" internal_type="DOCKED" type="DOCKED" visible="false" weight="0.33" sideWeight="0.5" order="7" side_tool="false" content_ui="tabs" />
      <window_info id="Project" active="false" anchor="left" auto_hide="false" internal_type="DOCKED" type="DOCKED" visible="true" weight="0.15323855" sideWeight="0.5" order="0" side_tool="false" content_ui="combo" />
      <window_info id="Python Console" active="false" anchor="bottom" auto_hide="false" internal_type="DOCKED" type="DOCKED" visible="false" weight="0.29032257" sideWeight="0.49973643" order="7" side_tool="false" content_ui="tabs" />
      <window_info id="Favorites" active="false" anchor="left" auto_hide="false" internal_type="DOCKED" type="DOCKED" visible="false" weight="0.33" sideWeight="0.5" order="2" side_tool="true" content_ui="tabs" />
      <window_info id="Event Log" active="false" anchor="bottom" auto_hide="false" internal_type="DOCKED" type="DOCKED" visible="false" weight="0.32834226" sideWeight="0.5002636" order="7" side_tool="true" content_ui="tabs" />
      <window_info id="Version Control" active="false" anchor="bottom" auto_hide="false" internal_type="DOCKED" type="DOCKED" visible="false" weight="0.32941177" sideWeight="0.5" order="7" side_tool="false" content_ui="tabs" />
      <window_info id="Cvs" active="false" anchor="bottom" auto_hide="false" internal_type="DOCKED" type="DOCKED" visible="false" weight="0.25" sideWeight="0.5" order="4" side_tool="false" content_ui="tabs" />
      <window_info id="Message" active="false" anchor="bottom" auto_hide="false" internal_type="DOCKED" type="DOCKED" visible="false" weight="0.33" sideWeight="0.5" order="0" side_tool="false" content_ui="tabs" />
      <window_info id="Ant Build" active="false" anchor="right" auto_hide="false" internal_type="DOCKED" type="DOCKED" visible="false" weight="0.25" sideWeight="0.5" order="1" side_tool="false" content_ui="tabs" />
      <window_info id="Debug" active="false" anchor="bottom" auto_hide="false" internal_type="DOCKED" type="DOCKED" visible="false" weight="0.4" sideWeight="0.5" order="3" side_tool="false" content_ui="tabs" />
      <window_info id="Commander" active="false" anchor="right" auto_hide="false" internal_type="SLIDING" type="SLIDING" visible="false" weight="0.4" sideWeight="0.5" order="0" side_tool="false" content_ui="tabs" />
      <window_info id="Hierarchy" active="false" anchor="right" auto_hide="false" internal_type="DOCKED" type="DOCKED" visible="false" weight="0.25" sideWeight="0.5" order="2" side_tool="false" content_ui="combo" />
      <window_info id="Inspection" active="false" anchor="bottom" auto_hide="false" internal_type="DOCKED" type="DOCKED" visible="false" weight="0.4" sideWeight="0.5" order="5" side_tool="false" content_ui="tabs" />
      <window_info id="Run" active="false" anchor="bottom" auto_hide="false" internal_type="DOCKED" type="DOCKED" visible="false" weight="0.33" sideWeight="0.5" order="2" side_tool="false" content_ui="tabs" />
    </layout>
    <layout-to-restore>
      <window_info id="Cvs" active="false" anchor="bottom" auto_hide="false" internal_type="DOCKED" type="DOCKED" visible="false" weight="0.25" sideWeight="0.5" order="4" side_tool="false" content_ui="tabs" />
      <window_info id="Changes" active="false" anchor="bottom" auto_hide="false" internal_type="DOCKED" type="DOCKED" visible="false" weight="0.33" sideWeight="0.5" order="7" side_tool="false" content_ui="tabs" />
      <window_info id="Terminal" active="false" anchor="bottom" auto_hide="false" internal_type="DOCKED" type="DOCKED" visible="false" weight="0.32852387" sideWeight="0.5" order="8" side_tool="false" content_ui="tabs" />
      <window_info id="Message" active="false" anchor="bottom" auto_hide="false" internal_type="DOCKED" type="DOCKED" visible="false" weight="0.33" sideWeight="0.5" order="0" side_tool="false" content_ui="tabs" />
      <window_info id="Ant Build" active="false" anchor="right" auto_hide="false" internal_type="DOCKED" type="DOCKED" visible="false" weight="0.25" sideWeight="0.5" order="1" side_tool="false" content_ui="tabs" />
      <window_info id="Find" active="false" anchor="bottom" auto_hide="false" internal_type="DOCKED" type="DOCKED" visible="false" weight="0.3204301" sideWeight="0.5" order="1" side_tool="false" content_ui="tabs" />
      <window_info id="Debug" active="false" anchor="bottom" auto_hide="false" internal_type="DOCKED" type="DOCKED" visible="false" weight="0.4" sideWeight="0.5" order="3" side_tool="false" content_ui="tabs" />
      <window_info id="Favorites" active="false" anchor="left" auto_hide="false" internal_type="DOCKED" type="DOCKED" visible="false" weight="0.33" sideWeight="0.5" order="2" side_tool="true" content_ui="tabs" />
      <window_info id="Event Log" active="false" anchor="bottom" auto_hide="false" internal_type="DOCKED" type="DOCKED" visible="false" weight="0.32834226" sideWeight="0.5002636" order="9" side_tool="true" content_ui="tabs" />
      <window_info id="Version Control" active="false" anchor="bottom" auto_hide="false" internal_type="DOCKED" type="DOCKED" visible="false" weight="0.32941177" sideWeight="0.5" order="10" side_tool="false" content_ui="tabs" />
      <window_info id="TODO" active="false" anchor="bottom" auto_hide="false" internal_type="DOCKED" type="DOCKED" visible="false" weight="0.32795697" sideWeight="0.5" order="6" side_tool="false" content_ui="tabs" />
      <window_info id="Structure" active="false" anchor="left" auto_hide="false" internal_type="DOCKED" type="DOCKED" visible="false" weight="0.19346337" sideWeight="0.5" order="1" side_tool="false" content_ui="tabs" />
      <window_info id="Commander" active="false" anchor="right" auto_hide="false" internal_type="SLIDING" type="SLIDING" visible="false" weight="0.4" sideWeight="0.5" order="0" side_tool="false" content_ui="tabs" />
      <window_info id="Application Servers" active="false" anchor="bottom" auto_hide="false" internal_type="DOCKED" type="DOCKED" visible="false" weight="0.33" sideWeight="0.5" order="11" side_tool="false" content_ui="tabs" />
      <window_info id="Project" active="false" anchor="left" auto_hide="false" internal_type="DOCKED" type="DOCKED" visible="true" weight="0.15323855" sideWeight="0.5" order="0" side_tool="false" content_ui="combo" />
      <window_info id="Python Console" active="false" anchor="bottom" auto_hide="false" internal_type="DOCKED" type="DOCKED" visible="false" weight="0.29032257" sideWeight="0.49973643" order="12" side_tool="false" content_ui="tabs" />
      <window_info id="Run" active="false" anchor="bottom" auto_hide="false" internal_type="DOCKED" type="DOCKED" visible="false" weight="0.33" sideWeight="0.5" order="2" side_tool="false" content_ui="tabs" />
      <window_info id="Inspection" active="false" anchor="bottom" auto_hide="false" internal_type="DOCKED" type="DOCKED" visible="false" weight="0.4" sideWeight="0.5" order="5" side_tool="false" content_ui="tabs" />
      <window_info id="Hierarchy" active="false" anchor="right" auto_hide="false" internal_type="DOCKED" type="DOCKED" visible="false" weight="0.25" sideWeight="0.5" order="2" side_tool="false" content_ui="combo" />
    </layout-to-restore>
  </component>
  <component name="Vcs.Log.UiProperties">
    <option name="RECENTLY_FILTERED_USER_GROUPS">
      <collection />
    </option>
    <option name="RECENTLY_FILTERED_BRANCH_GROUPS">
      <collection />
    </option>
  </component>
  <component name="VcsContentAnnotationSettings">
    <option name="myLimit" value="2678400000" />
  </component>
  <component name="VcsManagerConfiguration">
    <option name="myTodoPanelSettings">
      <TodoPanelSettings />
    </option>
  </component>
  <component name="XDebuggerManager">
    <breakpoint-manager>
      <option name="time" value="1" />
    </breakpoint-manager>
    <watches-manager />
  </component>
  <component name="editorHistoryManager">
    <entry file="file:///usr/lib/python2.7/md5.py">
      <provider selected="true" editor-type-id="text-editor">
        <state vertical-scroll-proportion="0.0" vertical-offset="0" max-vertical-offset="486">
          <caret line="0" column="0" selection-start-line="0" selection-start-column="0" selection-end-line="0" selection-end-column="0" />
        </state>
      </provider>
    </entry>
    <entry file="file://$PROJECT_DIR$/build/lib.linux-x86_64-2.7/scanomatic/io/scanner_admin.py">
      <provider selected="true" editor-type-id="text-editor">
        <state vertical-scroll-proportion="0.4053498" vertical-offset="748" max-vertical-offset="7320">
          <caret line="68" column="23" selection-start-line="68" selection-start-column="23" selection-end-line="68" selection-end-column="23" />
        </state>
      </provider>
    </entry>
    <entry file="file://$PROJECT_DIR$/build/lib.linux-x86_64-2.7/scanomatic/rpc_server/rpc_job.py">
      <provider selected="true" editor-type-id="text-editor">
        <state vertical-scroll-proportion="0.0" vertical-offset="1668" max-vertical-offset="2475">
          <caret line="130" column="47" selection-start-line="130" selection-start-column="47" selection-end-line="130" selection-end-column="47" />
        </state>
      </provider>
    </entry>
    <entry file="file://$PROJECT_DIR$/setup.py">
      <provider selected="true" editor-type-id="text-editor">
        <state vertical-scroll-proportion="0.9385246" vertical-offset="2392" max-vertical-offset="3045">
          <caret line="192" column="26" selection-start-line="192" selection-start-column="26" selection-end-line="192" selection-end-column="26" />
          <folding />
        </state>
      </provider>
    </entry>
    <entry file="file://$PROJECT_DIR$/scanomatic/imageAnalysis/first_pass_image.py">
      <provider selected="true" editor-type-id="text-editor">
        <state vertical-scroll-proportion="0.0" vertical-offset="0" max-vertical-offset="15180">
          <caret line="30" column="0" selection-start-line="30" selection-start-column="0" selection-end-line="30" selection-end-column="0" />
        </state>
      </provider>
    </entry>
    <entry file="file://$PROJECT_DIR$/build/lib.linux-x86_64-2.7/scanomatic/rpc_server/analysis_effector.py">
      <provider selected="true" editor-type-id="text-editor">
        <state vertical-scroll-proportion="0.3319672" vertical-offset="2373" max-vertical-offset="9120">
          <caret line="171" column="49" selection-start-line="171" selection-start-column="49" selection-end-line="171" selection-end-column="49" />
        </state>
      </provider>
    </entry>
    <entry file="file://$PROJECT_DIR$/scanomatic/imageAnalysis/grid.py">
      <provider selected="true" editor-type-id="text-editor">
        <state vertical-scroll-proportion="0.0" vertical-offset="3398" max-vertical-offset="8025">
          <caret line="259" column="17" selection-start-line="259" selection-start-column="17" selection-end-line="259" selection-end-column="17" />
        </state>
      </provider>
    </entry>
    <entry file="file://$PROJECT_DIR$/build/lib.linux-x86_64-2.7/scanomatic/models/factories/analysis_factories.py">
      <provider selected="true" editor-type-id="text-editor">
        <state vertical-scroll-proportion="0.11886793" vertical-offset="3852" max-vertical-offset="5400">
          <caret line="261" column="0" selection-start-line="261" selection-start-column="0" selection-end-line="287" selection-end-column="66" />
        </state>
      </provider>
    </entry>
    <entry file="file://$PROJECT_DIR$/build/lib.linux-x86_64-2.7/scanomatic/rpc_server/phenotype_effector.py">
      <provider selected="true" editor-type-id="text-editor">
        <state vertical-scroll-proportion="0.0" vertical-offset="1443" max-vertical-offset="2520">
          <caret line="107" column="36" selection-start-line="107" selection-start-column="36" selection-end-line="107" selection-end-column="36" />
        </state>
      </provider>
    </entry>
    <entry file="file://$PROJECT_DIR$/scanomatic/io/first_pass_results.py">
      <provider selected="true" editor-type-id="text-editor">
        <state vertical-scroll-proportion="0.0" vertical-offset="376" max-vertical-offset="1710">
          <caret line="46" column="21" selection-start-line="46" selection-start-column="21" selection-end-line="46" selection-end-column="21" />
        </state>
      </provider>
    </entry>
    <entry file="file://$PROJECT_DIR$/scanomatic/io/image_data.py">
      <provider selected="true" editor-type-id="text-editor">
        <state vertical-scroll-proportion="0.0" vertical-offset="237" max-vertical-offset="4005">
          <caret line="32" column="24" selection-start-line="32" selection-start-column="24" selection-end-line="32" selection-end-column="24" />
        </state>
      </provider>
    </entry>
    <entry file="file://$PROJECT_DIR$/scanomatic/imageAnalysis/analysis_image.py">
      <provider selected="true" editor-type-id="text-editor">
        <state vertical-scroll-proportion="-7.0588236" vertical-offset="510" max-vertical-offset="4395">
          <caret line="50" column="0" selection-start-line="50" selection-start-column="0" selection-end-line="50" selection-end-column="0" />
        </state>
      </provider>
    </entry>
    <entry file="file://$PROJECT_DIR$/scanomatic/imageAnalysis/grid_array.py">
      <provider selected="true" editor-type-id="text-editor">
        <state vertical-scroll-proportion="-5.2941175" vertical-offset="810" max-vertical-offset="5970">
          <caret line="68" column="0" selection-start-line="68" selection-start-column="0" selection-end-line="68" selection-end-column="0" />
        </state>
      </provider>
    </entry>
    <entry file="file://$PROJECT_DIR$/scanomatic/imageAnalysis/grid_cell_extra.py">
      <provider selected="true" editor-type-id="text-editor">
        <state vertical-scroll-proportion="0.9586466" vertical-offset="9495" max-vertical-offset="14550">
          <caret line="672" column="0" selection-start-line="672" selection-start-column="0" selection-end-line="672" selection-end-column="0" />
        </state>
      </provider>
    </entry>
    <entry file="file://$PROJECT_DIR$/scanomatic/imageAnalysis/blob.py">
      <provider selected="true" editor-type-id="text-editor">
        <state vertical-scroll-proportion="0.0" vertical-offset="855" max-vertical-offset="2850">
          <caret line="57" column="0" selection-start-line="57" selection-start-column="0" selection-end-line="57" selection-end-column="0" />
        </state>
      </provider>
    </entry>
    <entry file="file://$PROJECT_DIR$/scanomatic/io/config_file.py">
      <provider selected="true" editor-type-id="text-editor">
        <state vertical-scroll-proportion="0.0" vertical-offset="1733" max-vertical-offset="5115">
          <caret line="137" column="30" selection-start-line="137" selection-start-column="30" selection-end-line="137" selection-end-column="30" />
        </state>
      </provider>
    </entry>
    <entry file="file://$PROJECT_DIR$/scanomatic/io/power_manager.py">
      <provider selected="true" editor-type-id="text-editor">
        <state vertical-scroll-proportion="0.0" vertical-offset="4533" max-vertical-offset="6930">
          <caret line="315" column="0" selection-start-line="315" selection-start-column="0" selection-end-line="315" selection-end-column="0" />
        </state>
      </provider>
    </entry>
    <entry file="file://$PROJECT_DIR$/scanomatic/generics/enums.py">
      <provider selected="true" editor-type-id="text-editor">
        <state vertical-scroll-proportion="0.71823204" vertical-offset="25" max-vertical-offset="930">
          <caret line="45" column="48" selection-start-line="45" selection-start-column="48" selection-end-line="45" selection-end-column="48" />
          <folding>
            <element signature="e#23#44#0" expanded="false" />
          </folding>
        </state>
      </provider>
    </entry>
    <entry file="file://$PROJECT_DIR$/scanomatic/server/rpcjob.py">
      <provider selected="true" editor-type-id="text-editor">
        <state vertical-scroll-proportion="0.0" vertical-offset="1092" max-vertical-offset="2025">
          <caret line="97" column="37" selection-start-line="97" selection-start-column="37" selection-end-line="97" selection-end-column="37" />
        </state>
      </provider>
    </entry>
    <entry file="file://$PROJECT_DIR$/scripts/scan-o-matic_experiment">
      <provider selected="true" editor-type-id="text-editor">
        <state vertical-scroll-proportion="0.26261467" vertical-offset="4886" max-vertical-offset="9150">
          <caret line="348" column="20" selection-start-line="348" selection-start-column="20" selection-end-line="348" selection-end-column="20" />
        </state>
      </provider>
    </entry>
    <entry file="file://$PROJECT_DIR$/scanomatic/server/analysis_effector.py">
      <provider selected="true" editor-type-id="text-editor">
        <state vertical-scroll-proportion="0.0" vertical-offset="663" max-vertical-offset="3825">
          <caret line="54" column="49" selection-start-line="54" selection-start-column="49" selection-end-line="54" selection-end-column="49" />
        </state>
      </provider>
    </entry>
    <entry file="file://$PROJECT_DIR$/scanomatic/server/pipes.py">
      <provider selected="true" editor-type-id="text-editor">
        <state vertical-scroll-proportion="2.31134" vertical-offset="949" max-vertical-offset="4785">
          <caret line="140" column="36" selection-start-line="140" selection-start-column="36" selection-end-line="140" selection-end-column="36" />
        </state>
      </provider>
    </entry>
    <entry file="file://$PROJECT_DIR$/scanomatic/server/proc_effector.py">
      <provider selected="true" editor-type-id="text-editor">
        <state vertical-scroll-proportion="0.0" vertical-offset="1857" max-vertical-offset="2685">
          <caret line="137" column="53" selection-start-line="137" selection-start-column="53" selection-end-line="137" selection-end-column="53" />
          <folding />
        </state>
      </provider>
    </entry>
    <entry file="file://$PROJECT_DIR$/build/lib.linux-x86_64-2.7/scanomatic/io/app_config.py">
      <provider selected="true" editor-type-id="text-editor">
        <state vertical-scroll-proportion="0.3321234" vertical-offset="312" max-vertical-offset="5610">
          <caret line="38" column="13" selection-start-line="38" selection-start-column="13" selection-end-line="38" selection-end-column="13" />
        </state>
      </provider>
    </entry>
    <entry file="file://$PROJECT_DIR$/build/lib.linux-x86_64-2.7/scanomatic/io/paths.py">
      <provider selected="true" editor-type-id="text-editor">
        <state vertical-scroll-proportion="0.005444646" vertical-offset="597" max-vertical-offset="3735">
          <caret line="41" column="27" selection-start-line="41" selection-start-column="27" selection-end-line="41" selection-end-column="27" />
        </state>
      </provider>
    </entry>
    <entry file="file://$PROJECT_DIR$/scanomatic/io/app_config.py">
      <provider selected="true" editor-type-id="text-editor">
        <state vertical-scroll-proportion="-1.0562613" vertical-offset="1077" max-vertical-offset="5565">
          <caret line="38" column="13" selection-start-line="38" selection-start-column="13" selection-end-line="38" selection-end-column="13" />
        </state>
      </provider>
    </entry>
    <entry file="file://$PROJECT_DIR$/scanomatic/generics/singleton.py">
      <provider selected="true" editor-type-id="text-editor">
        <state vertical-scroll-proportion="0.81669694" vertical-offset="0" max-vertical-offset="810">
          <caret line="30" column="13" selection-start-line="30" selection-start-column="13" selection-end-line="30" selection-end-column="13" />
          <folding />
        </state>
      </provider>
    </entry>
<<<<<<< HEAD
    <entry file="file://$PROJECT_DIR$/scanomatic/models/analysis_model.py">
      <provider selected="true" editor-type-id="text-editor">
        <state vertical-scroll-proportion="0.0" vertical-offset="529" max-vertical-offset="1530">
          <caret line="81" column="13" selection-start-line="81" selection-start-column="13" selection-end-line="81" selection-end-column="13" />
        </state>
      </provider>
    </entry>
    <entry file="file://$PROJECT_DIR$/scanomatic/models/features_model.py">
      <provider selected="true" editor-type-id="text-editor">
        <state vertical-scroll-proportion="0.0" vertical-offset="0" max-vertical-offset="225">
          <caret line="0" column="0" selection-start-line="0" selection-start-column="0" selection-end-line="0" selection-end-column="0" />
        </state>
      </provider>
    </entry>
=======
>>>>>>> 7eec863a
    <entry file="file://$PROJECT_DIR$/scanomatic/models/factories/features_factory.py">
      <provider selected="true" editor-type-id="text-editor">
        <state vertical-scroll-proportion="0.0" vertical-offset="0" max-vertical-offset="551">
          <caret line="0" column="0" selection-start-line="0" selection-start-column="0" selection-end-line="0" selection-end-column="0" />
        </state>
      </provider>
    </entry>
    <entry file="file://$PROJECT_DIR$/scanomatic/models/factories/rpc_job_factory.py">
      <provider selected="true" editor-type-id="text-editor">
        <state vertical-scroll-proportion="0.19056262" vertical-offset="0" max-vertical-offset="1050">
          <caret line="12" column="11" selection-start-line="12" selection-start-column="11" selection-end-line="12" selection-end-column="11" />
        </state>
      </provider>
    </entry>
    <entry file="file://$PROJECT_DIR$/scanomatic/models/factories/analysis_factories.py">
      <provider selected="true" editor-type-id="text-editor">
        <state vertical-scroll-proportion="3.076225" vertical-offset="0" max-vertical-offset="5355">
          <caret line="116" column="36" selection-start-line="116" selection-start-column="36" selection-end-line="116" selection-end-column="36" />
        </state>
      </provider>
    </entry>
    <entry file="file://$PROJECT_DIR$/scanomatic/server/queue.py">
      <provider selected="true" editor-type-id="text-editor">
        <state vertical-scroll-proportion="0.8557214" vertical-offset="1359" max-vertical-offset="2700">
          <caret line="125" column="31" selection-start-line="125" selection-start-column="31" selection-end-line="125" selection-end-column="31" />
<<<<<<< HEAD
        </state>
      </provider>
    </entry>
    <entry file="file://$PROJECT_DIR$/scanomatic/models/rpc_job_models.py">
      <provider selected="true" editor-type-id="text-editor">
        <state vertical-scroll-proportion="0.07462686" vertical-offset="0" max-vertical-offset="975">
          <caret line="7" column="9" selection-start-line="7" selection-start-column="9" selection-end-line="7" selection-end-column="9" />
=======
>>>>>>> 7eec863a
        </state>
      </provider>
    </entry>
    <entry file="file://$PROJECT_DIR$/scanomatic/io/logger.py">
      <provider selected="true" editor-type-id="text-editor">
        <state vertical-scroll-proportion="0.0" vertical-offset="3102" max-vertical-offset="4875">
          <caret line="285" column="12" selection-start-line="285" selection-start-column="12" selection-end-line="285" selection-end-column="12" />
        </state>
      </provider>
    </entry>
    <entry file="file://$PROJECT_DIR$/build/lib.linux-x86_64-2.7/scanomatic/io/scanner.py">
      <provider selected="true" editor-type-id="text-editor">
        <state vertical-scroll-proportion="0.33333334" vertical-offset="7389" max-vertical-offset="10440">
          <caret line="511" column="49" selection-start-line="511" selection-start-column="49" selection-end-line="511" selection-end-column="49" />
<<<<<<< HEAD
=======
        </state>
      </provider>
    </entry>
    <entry file="file://$PROJECT_DIR$/scanomatic/io/scanner_manager.py">
      <provider selected="true" editor-type-id="text-editor">
        <state vertical-scroll-proportion="0.7761194" vertical-offset="5157" max-vertical-offset="5760">
          <caret line="377" column="8" selection-start-line="377" selection-start-column="8" selection-end-line="377" selection-end-column="8" />
>>>>>>> 7eec863a
        </state>
      </provider>
    </entry>
    <entry file="file://$PROJECT_DIR$/scanomatic/server/server.py">
      <provider selected="true" editor-type-id="text-editor">
        <state vertical-scroll-proportion="0.0" vertical-offset="2910" max-vertical-offset="3585">
          <caret line="219" column="24" selection-start-line="219" selection-start-column="24" selection-end-line="219" selection-end-column="24" />
        </state>
      </provider>
    </entry>
    <entry file="file://$PROJECT_DIR$/scanomatic/io/sane.py">
      <provider selected="true" editor-type-id="text-editor">
        <state vertical-scroll-proportion="0.0" vertical-offset="1302" max-vertical-offset="2595">
          <caret line="140" column="51" selection-start-line="140" selection-start-column="51" selection-end-line="140" selection-end-column="51" />
<<<<<<< HEAD
        </state>
      </provider>
    </entry>
    <entry file="file://$PROJECT_DIR$/scanomatic/server/jobs.py">
      <provider selected="true" editor-type-id="text-editor">
        <state vertical-scroll-proportion="0.0" vertical-offset="2730" max-vertical-offset="3435">
          <caret line="182" column="0" selection-start-line="182" selection-start-column="0" selection-end-line="182" selection-end-column="0" />
=======
        </state>
      </provider>
    </entry>
    <entry file="file://$PROJECT_DIR$/scanomatic/server/scanning_effector.py">
      <provider selected="true" editor-type-id="text-editor">
        <state vertical-scroll-proportion="0.0" vertical-offset="1074" max-vertical-offset="4860">
          <caret line="103" column="72" selection-start-line="103" selection-start-column="72" selection-end-line="103" selection-end-column="72" />
          <folding>
            <element signature="e#398#409#0" expanded="false" />
          </folding>
        </state>
      </provider>
    </entry>
    <entry file="file://$PROJECT_DIR$/scanomatic/models/factories/scanning_factory.py">
      <provider selected="true" editor-type-id="text-editor">
        <state vertical-scroll-proportion="0.0" vertical-offset="509" max-vertical-offset="2055">
          <caret line="59" column="43" selection-start-line="59" selection-start-column="43" selection-end-line="59" selection-end-column="43" />
          <folding />
        </state>
      </provider>
    </entry>
    <entry file="file://$PROJECT_DIR$/scanomatic/server/interface_builder.py">
      <provider selected="true" editor-type-id="text-editor">
        <state vertical-scroll-proportion="0.0" vertical-offset="4949" max-vertical-offset="8835">
          <caret line="374" column="30" selection-start-line="374" selection-start-column="30" selection-end-line="374" selection-end-column="30" />
          <folding>
            <element signature="e#23#36#0" expanded="false" />
          </folding>
        </state>
      </provider>
    </entry>
    <entry file="file://$PROJECT_DIR$/scanomatic/server/jobs.py">
      <provider selected="true" editor-type-id="text-editor">
        <state vertical-scroll-proportion="0.9911797" vertical-offset="1261" max-vertical-offset="3435">
          <caret line="144" column="40" selection-start-line="144" selection-start-column="40" selection-end-line="144" selection-end-column="40" />
          <folding />
        </state>
      </provider>
    </entry>
    <entry file="file://$PROJECT_DIR$/scanomatic/server/compile_effector.py">
      <provider selected="true" editor-type-id="text-editor">
        <state vertical-scroll-proportion="0.31422272" vertical-offset="0" max-vertical-offset="907">
          <caret line="19" column="0" selection-start-line="19" selection-start-column="0" selection-end-line="19" selection-end-column="0" />
>>>>>>> 7eec863a
          <folding />
        </state>
      </provider>
    </entry>
    <entry file="file://$PROJECT_DIR$/scanomatic/models/scanning_model.py">
      <provider selected="true" editor-type-id="text-editor">
        <state vertical-scroll-proportion="0.184514" vertical-offset="608" max-vertical-offset="1215">
          <caret line="50" column="0" selection-start-line="50" selection-start-column="0" selection-end-line="50" selection-end-column="0" />
          <folding />
        </state>
      </provider>
    </entry>
    <entry file="file://$PROJECT_DIR$/scanomatic/generics/abstract_model_factory.py">
      <provider selected="true" editor-type-id="text-editor">
<<<<<<< HEAD
        <state vertical-scroll-proportion="0.0" vertical-offset="3870" max-vertical-offset="7395">
          <caret line="266" column="0" selection-start-line="266" selection-start-column="0" selection-end-line="266" selection-end-column="0" />
          <folding />
        </state>
      </provider>
    </entry>
    <entry file="file://$PROJECT_DIR$/scanomatic/server/scanning_effector.py">
      <provider selected="true" editor-type-id="text-editor">
        <state vertical-scroll-proportion="0.0" vertical-offset="3758" max-vertical-offset="4920">
          <caret line="265" column="34" selection-start-line="265" selection-start-column="34" selection-end-line="265" selection-end-column="34" />
          <folding>
            <element signature="e#398#409#0" expanded="true" />
          </folding>
        </state>
      </provider>
    </entry>
    <entry file="file://$PROJECT_DIR$/scanomatic/models/factories/scanning_factory.py">
      <provider selected="true" editor-type-id="text-editor">
        <state vertical-scroll-proportion="0.0" vertical-offset="705" max-vertical-offset="2055">
          <caret line="54" column="43" selection-start-line="54" selection-start-column="43" selection-end-line="54" selection-end-column="43" />
=======
        <state vertical-scroll-proportion="0.0" vertical-offset="344" max-vertical-offset="7455">
          <caret line="53" column="47" selection-start-line="53" selection-start-column="47" selection-end-line="53" selection-end-column="47" />
          <folding />
        </state>
      </provider>
    </entry>
    <entry file="file://$PROJECT_DIR$/scanomatic/models/features_model.py">
      <provider selected="true" editor-type-id="text-editor">
        <state vertical-scroll-proportion="0.16574585" vertical-offset="0" max-vertical-offset="905">
          <caret line="10" column="8" selection-start-line="10" selection-start-column="8" selection-end-line="10" selection-end-column="8" />
>>>>>>> 7eec863a
          <folding />
        </state>
      </provider>
    </entry>
<<<<<<< HEAD
    <entry file="file://$PROJECT_DIR$/scanomatic/io/paths.py">
      <provider selected="true" editor-type-id="text-editor">
        <state vertical-scroll-proportion="0.0" vertical-offset="1658" max-vertical-offset="3525">
          <caret line="149" column="71" selection-start-line="149" selection-start-column="71" selection-end-line="149" selection-end-column="71" />
=======
    <entry file="file://$PROJECT_DIR$/scanomatic/models/rpc_job_models.py">
      <provider selected="true" editor-type-id="text-editor">
        <state vertical-scroll-proportion="0.5469613" vertical-offset="0" max-vertical-offset="1035">
          <caret line="37" column="16" selection-start-line="37" selection-start-column="16" selection-end-line="37" selection-end-column="16" />
>>>>>>> 7eec863a
          <folding />
        </state>
      </provider>
    </entry>
<<<<<<< HEAD
    <entry file="file://$PROJECT_DIR$/scanomatic/server/interface_builder.py">
      <provider selected="true" editor-type-id="text-editor">
        <state vertical-scroll-proportion="-10.029411" vertical-offset="7249" max-vertical-offset="8610">
          <caret line="521" column="46" selection-start-line="521" selection-start-column="46" selection-end-line="521" selection-end-column="46" />
=======
    <entry file="file://$PROJECT_DIR$/scanomatic/models/factories/compile_project_factory.py">
      <provider selected="true" editor-type-id="text-editor">
        <state vertical-scroll-proportion="0.68508285" vertical-offset="1000" max-vertical-offset="2505">
          <caret line="114" column="44" selection-start-line="114" selection-start-column="44" selection-end-line="114" selection-end-column="44" />
>>>>>>> 7eec863a
          <folding />
        </state>
      </provider>
    </entry>
<<<<<<< HEAD
    <entry file="file://$PROJECT_DIR$/scanomatic/io/scanner_manager.py">
      <provider selected="true" editor-type-id="text-editor">
        <state vertical-scroll-proportion="0.0" vertical-offset="158" max-vertical-offset="5760">
          <caret line="26" column="33" selection-start-line="26" selection-start-column="33" selection-end-line="26" selection-end-column="33" />
=======
    <entry file="file://$PROJECT_DIR$/scanomatic/generics/model.py">
      <provider selected="true" editor-type-id="text-editor">
        <state vertical-scroll-proportion="0.24861878" vertical-offset="0" max-vertical-offset="1455">
          <caret line="15" column="0" selection-start-line="15" selection-start-column="0" selection-end-line="15" selection-end-column="0" />
>>>>>>> 7eec863a
          <folding />
        </state>
      </provider>
    </entry>
<<<<<<< HEAD
    <entry file="file://$PROJECT_DIR$/scanomatic/models/compile_project_model.py">
      <provider selected="true" editor-type-id="text-editor">
        <state vertical-scroll-proportion="0.0" vertical-offset="113" max-vertical-offset="720">
          <caret line="43" column="9" selection-start-line="43" selection-start-column="9" selection-end-line="43" selection-end-column="9" />
=======
    <entry file="file://$PROJECT_DIR$/scanomatic/models/scanning_model.py">
      <provider selected="true" editor-type-id="text-editor">
        <state vertical-scroll-proportion="0.3325967" vertical-offset="179" max-vertical-offset="1515">
          <caret line="34" column="0" selection-start-line="34" selection-start-column="0" selection-end-line="34" selection-end-column="0" />
>>>>>>> 7eec863a
          <folding />
        </state>
      </provider>
    </entry>
<<<<<<< HEAD
    <entry file="file://$PROJECT_DIR$/scanomatic/models/factories/compile_project_factory.py">
      <provider selected="true" editor-type-id="text-editor">
        <state vertical-scroll-proportion="0.0" vertical-offset="0" max-vertical-offset="2220">
          <caret line="10" column="0" selection-start-line="10" selection-start-column="0" selection-end-line="10" selection-end-column="0" />
          <folding>
            <element signature="e#23#32#0" expanded="true" />
          </folding>
        </state>
      </provider>
    </entry>
    <entry file="file://$PROJECT_DIR$/scanomatic/io/fixtures.py">
      <provider selected="true" editor-type-id="text-editor">
        <state vertical-scroll-proportion="0.0" vertical-offset="2423" max-vertical-offset="3390">
          <caret line="191" column="56" selection-start-line="191" selection-start-column="26" selection-end-line="191" selection-end-column="56" />
=======
    <entry file="file://$PROJECT_DIR$/scanomatic/models/analysis_model.py">
      <provider selected="true" editor-type-id="text-editor">
        <state vertical-scroll-proportion="0.28176796" vertical-offset="0" max-vertical-offset="1995">
          <caret line="19" column="0" selection-start-line="19" selection-start-column="0" selection-end-line="19" selection-end-column="0" />
>>>>>>> 7eec863a
          <folding />
        </state>
      </provider>
    </entry>
<<<<<<< HEAD
    <entry file="file://$PROJECT_DIR$/scanomatic/server/compile_effector.py">
      <provider selected="true" editor-type-id="text-editor">
        <state vertical-scroll-proportion="0.22240527" vertical-offset="0" max-vertical-offset="720">
          <caret line="9" column="0" selection-start-line="9" selection-start-column="0" selection-end-line="9" selection-end-column="0" />
          <folding>
            <element signature="e#23#32#0" expanded="true" />
=======
    <entry file="file://$PROJECT_DIR$/scanomatic/models/compile_project_model.py">
      <provider selected="true" editor-type-id="text-editor">
        <state vertical-scroll-proportion="0.18232045" vertical-offset="0" max-vertical-offset="905">
          <caret line="11" column="31" selection-start-line="11" selection-start-column="31" selection-end-line="11" selection-end-column="31" />
          <folding>
            <element signature="e#23#44#0" expanded="true" />
>>>>>>> 7eec863a
          </folding>
        </state>
      </provider>
    </entry>
  </component>
  <component name="masterDetails">
    <states>
      <state key="ScopeChooserConfigurable.UI">
        <settings>
          <last-edited>module and scripts</last-edited>
          <splitter-proportions>
            <option name="proportions">
              <list>
                <option value="0.2" />
              </list>
            </option>
          </splitter-proportions>
          <order>
            <scope name="module and scripts" />
          </order>
        </settings>
      </state>
    </states>
  </component>
</project><|MERGE_RESOLUTION|>--- conflicted
+++ resolved
@@ -2,10 +2,6 @@
 <project version="4">
   <component name="ChangeListManager">
     <list default="true" id="b7cedbd9-f480-46e2-962e-269a690d24c1" name="Default" comment="">
-<<<<<<< HEAD
-      <change type="MODIFICATION" beforePath="$PROJECT_DIR$/scanomatic/server/compile_effector.py" afterPath="$PROJECT_DIR$/scanomatic/server/compile_effector.py" />
-=======
->>>>>>> 7eec863a
       <change type="MODIFICATION" beforePath="$PROJECT_DIR$/.idea/workspace.xml" afterPath="$PROJECT_DIR$/.idea/workspace.xml" />
     </list>
     <ignored path="scan-o-matic.iws" />
@@ -30,26 +26,6 @@
   </component>
   <component name="FileEditorManager">
     <leaf>
-<<<<<<< HEAD
-      <file leaf-file-name="scanning_effector.py" pinned="false" current-in-tab="false">
-        <entry file="file://$PROJECT_DIR$/scanomatic/server/scanning_effector.py">
-          <provider selected="true" editor-type-id="text-editor">
-            <state vertical-scroll-proportion="0.0" vertical-offset="3758" max-vertical-offset="4920">
-              <caret line="265" column="34" selection-start-line="265" selection-start-column="34" selection-end-line="265" selection-end-column="34" />
-              <folding>
-                <element signature="e#398#409#0" expanded="true" />
-              </folding>
-            </state>
-          </provider>
-        </entry>
-      </file>
-      <file leaf-file-name="scanning_factory.py" pinned="false" current-in-tab="false">
-        <entry file="file://$PROJECT_DIR$/scanomatic/models/factories/scanning_factory.py">
-          <provider selected="true" editor-type-id="text-editor">
-            <state vertical-scroll-proportion="0.0" vertical-offset="390" max-vertical-offset="2055">
-              <caret line="54" column="43" selection-start-line="54" selection-start-column="43" selection-end-line="54" selection-end-column="43" />
-              <folding />
-=======
       <file leaf-file-name="compile_project_model.py" pinned="false" current-in-tab="true">
         <entry file="file://$PROJECT_DIR$/scanomatic/models/compile_project_model.py">
           <provider selected="true" editor-type-id="text-editor">
@@ -58,88 +34,10 @@
               <folding>
                 <element signature="e#23#44#0" expanded="true" />
               </folding>
->>>>>>> 7eec863a
             </state>
           </provider>
         </entry>
       </file>
-<<<<<<< HEAD
-      <file leaf-file-name="compile_project_factory.py" pinned="false" current-in-tab="false">
-        <entry file="file://$PROJECT_DIR$/scanomatic/models/factories/compile_project_factory.py">
-          <provider selected="true" editor-type-id="text-editor">
-            <state vertical-scroll-proportion="0.0" vertical-offset="315" max-vertical-offset="2220">
-              <caret line="10" column="0" selection-start-line="10" selection-start-column="0" selection-end-line="10" selection-end-column="0" />
-              <folding>
-                <element signature="e#23#32#0" expanded="true" />
-              </folding>
-            </state>
-          </provider>
-        </entry>
-      </file>
-      <file leaf-file-name="compile_effector.py" pinned="false" current-in-tab="true">
-        <entry file="file://$PROJECT_DIR$/scanomatic/server/compile_effector.py">
-          <provider selected="true" editor-type-id="text-editor">
-            <state vertical-scroll-proportion="0.22240527" vertical-offset="0" max-vertical-offset="720">
-              <caret line="9" column="0" selection-start-line="9" selection-start-column="0" selection-end-line="9" selection-end-column="0" />
-              <folding>
-                <element signature="e#23#32#0" expanded="true" />
-              </folding>
-            </state>
-          </provider>
-        </entry>
-      </file>
-      <file leaf-file-name="fixtures.py" pinned="false" current-in-tab="false">
-        <entry file="file://$PROJECT_DIR$/scanomatic/io/fixtures.py">
-          <provider selected="true" editor-type-id="text-editor">
-            <state vertical-scroll-proportion="0.0" vertical-offset="2423" max-vertical-offset="3390">
-              <caret line="191" column="56" selection-start-line="191" selection-start-column="26" selection-end-line="191" selection-end-column="56" />
-              <folding />
-            </state>
-          </provider>
-        </entry>
-      </file>
-      <file leaf-file-name="compile_project_model.py" pinned="false" current-in-tab="false">
-        <entry file="file://$PROJECT_DIR$/scanomatic/models/compile_project_model.py">
-          <provider selected="true" editor-type-id="text-editor">
-            <state vertical-scroll-proportion="0.0" vertical-offset="113" max-vertical-offset="720">
-              <caret line="43" column="9" selection-start-line="43" selection-start-column="9" selection-end-line="43" selection-end-column="9" />
-              <folding />
-            </state>
-          </provider>
-        </entry>
-      </file>
-      <file leaf-file-name="paths.py" pinned="false" current-in-tab="false">
-        <entry file="file://$PROJECT_DIR$/scanomatic/io/paths.py">
-          <provider selected="true" editor-type-id="text-editor">
-            <state vertical-scroll-proportion="0.0" vertical-offset="1658" max-vertical-offset="3525">
-              <caret line="149" column="71" selection-start-line="149" selection-start-column="71" selection-end-line="149" selection-end-column="71" />
-              <folding />
-            </state>
-          </provider>
-        </entry>
-      </file>
-      <file leaf-file-name="interface_builder.py" pinned="false" current-in-tab="false">
-        <entry file="file://$PROJECT_DIR$/scanomatic/server/interface_builder.py">
-          <provider selected="true" editor-type-id="text-editor">
-            <state vertical-scroll-proportion="-10.029411" vertical-offset="7249" max-vertical-offset="8610">
-              <caret line="521" column="46" selection-start-line="521" selection-start-column="46" selection-end-line="521" selection-end-column="46" />
-              <folding />
-            </state>
-          </provider>
-        </entry>
-      </file>
-      <file leaf-file-name="scanner_manager.py" pinned="false" current-in-tab="false">
-        <entry file="file://$PROJECT_DIR$/scanomatic/io/scanner_manager.py">
-          <provider selected="true" editor-type-id="text-editor">
-            <state vertical-scroll-proportion="0.0" vertical-offset="158" max-vertical-offset="5760">
-              <caret line="26" column="33" selection-start-line="26" selection-start-column="33" selection-end-line="26" selection-end-column="33" />
-              <folding />
-            </state>
-          </provider>
-        </entry>
-      </file>
-=======
->>>>>>> 7eec863a
     </leaf>
   </component>
   <component name="Git.Settings">
@@ -185,18 +83,6 @@
         <option value="$PROJECT_DIR$/scanomatic/io/scanner.py" />
         <option value="$PROJECT_DIR$/scanomatic/io/sane.py" />
         <option value="$PROJECT_DIR$/scanomatic/server/server.py" />
-<<<<<<< HEAD
-        <option value="$PROJECT_DIR$/scanomatic/models/scanning_model.py" />
-        <option value="$PROJECT_DIR$/scanomatic/io/paths.py" />
-        <option value="$PROJECT_DIR$/scanomatic/server/jobs.py" />
-        <option value="$PROJECT_DIR$/scanomatic/generics/abstract_model_factory.py" />
-        <option value="$PROJECT_DIR$/scanomatic/models/factories/scanning_factory.py" />
-        <option value="$PROJECT_DIR$/scanomatic/server/interface_builder.py" />
-        <option value="$PROJECT_DIR$/scanomatic/server/scanning_effector.py" />
-        <option value="$PROJECT_DIR$/scanomatic/models/factories/compile_project_factory.py" />
-        <option value="$PROJECT_DIR$/scanomatic/models/compile_project_model.py" />
-        <option value="$PROJECT_DIR$/scanomatic/server/compile_effector.py" />
-=======
         <option value="$PROJECT_DIR$/scanomatic/server/compile_effector.py" />
         <option value="$PROJECT_DIR$/scanomatic/io/paths.py" />
         <option value="$PROJECT_DIR$/scanomatic/server/jobs.py" />
@@ -211,7 +97,6 @@
         <option value="$PROJECT_DIR$/scanomatic/models/rpc_job_models.py" />
         <option value="$PROJECT_DIR$/scanomatic/models/scanning_model.py" />
         <option value="$PROJECT_DIR$/scanomatic/generics/model.py" />
->>>>>>> 7eec863a
       </list>
     </option>
   </component>
@@ -572,11 +457,7 @@
       <window_info id="Changes" active="false" anchor="bottom" auto_hide="false" internal_type="DOCKED" type="DOCKED" visible="false" weight="0.33" sideWeight="0.5" order="7" side_tool="false" content_ui="tabs" />
       <window_info id="Terminal" active="false" anchor="bottom" auto_hide="false" internal_type="DOCKED" type="DOCKED" visible="false" weight="0.32852387" sideWeight="0.5" order="7" side_tool="false" content_ui="tabs" />
       <window_info id="TODO" active="false" anchor="bottom" auto_hide="false" internal_type="DOCKED" type="DOCKED" visible="false" weight="0.32795697" sideWeight="0.5" order="6" side_tool="false" content_ui="tabs" />
-<<<<<<< HEAD
-      <window_info id="Find" active="false" anchor="bottom" auto_hide="false" internal_type="DOCKED" type="DOCKED" visible="true" weight="0.31939977" sideWeight="0.5" order="1" side_tool="false" content_ui="tabs" />
-=======
       <window_info id="Find" active="false" anchor="bottom" auto_hide="false" internal_type="DOCKED" type="DOCKED" visible="false" weight="0.31939977" sideWeight="0.5" order="1" side_tool="false" content_ui="tabs" />
->>>>>>> 7eec863a
       <window_info id="Structure" active="false" anchor="left" auto_hide="false" internal_type="DOCKED" type="DOCKED" visible="false" weight="0.19346337" sideWeight="0.5" order="1" side_tool="false" content_ui="tabs" />
       <window_info id="Application Servers" active="false" anchor="bottom" auto_hide="false" internal_type="DOCKED" type="DOCKED" visible="false" weight="0.33" sideWeight="0.5" order="7" side_tool="false" content_ui="tabs" />
       <window_info id="Project" active="false" anchor="left" auto_hide="false" internal_type="DOCKED" type="DOCKED" visible="true" weight="0.15323855" sideWeight="0.5" order="0" side_tool="false" content_ui="combo" />
@@ -833,23 +714,6 @@
         </state>
       </provider>
     </entry>
-<<<<<<< HEAD
-    <entry file="file://$PROJECT_DIR$/scanomatic/models/analysis_model.py">
-      <provider selected="true" editor-type-id="text-editor">
-        <state vertical-scroll-proportion="0.0" vertical-offset="529" max-vertical-offset="1530">
-          <caret line="81" column="13" selection-start-line="81" selection-start-column="13" selection-end-line="81" selection-end-column="13" />
-        </state>
-      </provider>
-    </entry>
-    <entry file="file://$PROJECT_DIR$/scanomatic/models/features_model.py">
-      <provider selected="true" editor-type-id="text-editor">
-        <state vertical-scroll-proportion="0.0" vertical-offset="0" max-vertical-offset="225">
-          <caret line="0" column="0" selection-start-line="0" selection-start-column="0" selection-end-line="0" selection-end-column="0" />
-        </state>
-      </provider>
-    </entry>
-=======
->>>>>>> 7eec863a
     <entry file="file://$PROJECT_DIR$/scanomatic/models/factories/features_factory.py">
       <provider selected="true" editor-type-id="text-editor">
         <state vertical-scroll-proportion="0.0" vertical-offset="0" max-vertical-offset="551">
@@ -875,16 +739,6 @@
       <provider selected="true" editor-type-id="text-editor">
         <state vertical-scroll-proportion="0.8557214" vertical-offset="1359" max-vertical-offset="2700">
           <caret line="125" column="31" selection-start-line="125" selection-start-column="31" selection-end-line="125" selection-end-column="31" />
-<<<<<<< HEAD
-        </state>
-      </provider>
-    </entry>
-    <entry file="file://$PROJECT_DIR$/scanomatic/models/rpc_job_models.py">
-      <provider selected="true" editor-type-id="text-editor">
-        <state vertical-scroll-proportion="0.07462686" vertical-offset="0" max-vertical-offset="975">
-          <caret line="7" column="9" selection-start-line="7" selection-start-column="9" selection-end-line="7" selection-end-column="9" />
-=======
->>>>>>> 7eec863a
         </state>
       </provider>
     </entry>
@@ -899,8 +753,6 @@
       <provider selected="true" editor-type-id="text-editor">
         <state vertical-scroll-proportion="0.33333334" vertical-offset="7389" max-vertical-offset="10440">
           <caret line="511" column="49" selection-start-line="511" selection-start-column="49" selection-end-line="511" selection-end-column="49" />
-<<<<<<< HEAD
-=======
         </state>
       </provider>
     </entry>
@@ -908,7 +760,6 @@
       <provider selected="true" editor-type-id="text-editor">
         <state vertical-scroll-proportion="0.7761194" vertical-offset="5157" max-vertical-offset="5760">
           <caret line="377" column="8" selection-start-line="377" selection-start-column="8" selection-end-line="377" selection-end-column="8" />
->>>>>>> 7eec863a
         </state>
       </provider>
     </entry>
@@ -923,15 +774,6 @@
       <provider selected="true" editor-type-id="text-editor">
         <state vertical-scroll-proportion="0.0" vertical-offset="1302" max-vertical-offset="2595">
           <caret line="140" column="51" selection-start-line="140" selection-start-column="51" selection-end-line="140" selection-end-column="51" />
-<<<<<<< HEAD
-        </state>
-      </provider>
-    </entry>
-    <entry file="file://$PROJECT_DIR$/scanomatic/server/jobs.py">
-      <provider selected="true" editor-type-id="text-editor">
-        <state vertical-scroll-proportion="0.0" vertical-offset="2730" max-vertical-offset="3435">
-          <caret line="182" column="0" selection-start-line="182" selection-start-column="0" selection-end-line="182" selection-end-column="0" />
-=======
         </state>
       </provider>
     </entry>
@@ -975,7 +817,6 @@
       <provider selected="true" editor-type-id="text-editor">
         <state vertical-scroll-proportion="0.31422272" vertical-offset="0" max-vertical-offset="907">
           <caret line="19" column="0" selection-start-line="19" selection-start-column="0" selection-end-line="19" selection-end-column="0" />
->>>>>>> 7eec863a
           <folding />
         </state>
       </provider>
@@ -990,28 +831,6 @@
     </entry>
     <entry file="file://$PROJECT_DIR$/scanomatic/generics/abstract_model_factory.py">
       <provider selected="true" editor-type-id="text-editor">
-<<<<<<< HEAD
-        <state vertical-scroll-proportion="0.0" vertical-offset="3870" max-vertical-offset="7395">
-          <caret line="266" column="0" selection-start-line="266" selection-start-column="0" selection-end-line="266" selection-end-column="0" />
-          <folding />
-        </state>
-      </provider>
-    </entry>
-    <entry file="file://$PROJECT_DIR$/scanomatic/server/scanning_effector.py">
-      <provider selected="true" editor-type-id="text-editor">
-        <state vertical-scroll-proportion="0.0" vertical-offset="3758" max-vertical-offset="4920">
-          <caret line="265" column="34" selection-start-line="265" selection-start-column="34" selection-end-line="265" selection-end-column="34" />
-          <folding>
-            <element signature="e#398#409#0" expanded="true" />
-          </folding>
-        </state>
-      </provider>
-    </entry>
-    <entry file="file://$PROJECT_DIR$/scanomatic/models/factories/scanning_factory.py">
-      <provider selected="true" editor-type-id="text-editor">
-        <state vertical-scroll-proportion="0.0" vertical-offset="705" max-vertical-offset="2055">
-          <caret line="54" column="43" selection-start-line="54" selection-start-column="43" selection-end-line="54" selection-end-column="43" />
-=======
         <state vertical-scroll-proportion="0.0" vertical-offset="344" max-vertical-offset="7455">
           <caret line="53" column="47" selection-start-line="53" selection-start-column="47" selection-end-line="53" selection-end-column="47" />
           <folding />
@@ -1022,111 +841,56 @@
       <provider selected="true" editor-type-id="text-editor">
         <state vertical-scroll-proportion="0.16574585" vertical-offset="0" max-vertical-offset="905">
           <caret line="10" column="8" selection-start-line="10" selection-start-column="8" selection-end-line="10" selection-end-column="8" />
->>>>>>> 7eec863a
-          <folding />
-        </state>
-      </provider>
-    </entry>
-<<<<<<< HEAD
-    <entry file="file://$PROJECT_DIR$/scanomatic/io/paths.py">
-      <provider selected="true" editor-type-id="text-editor">
-        <state vertical-scroll-proportion="0.0" vertical-offset="1658" max-vertical-offset="3525">
-          <caret line="149" column="71" selection-start-line="149" selection-start-column="71" selection-end-line="149" selection-end-column="71" />
-=======
+          <folding />
+        </state>
+      </provider>
+    </entry>
     <entry file="file://$PROJECT_DIR$/scanomatic/models/rpc_job_models.py">
       <provider selected="true" editor-type-id="text-editor">
         <state vertical-scroll-proportion="0.5469613" vertical-offset="0" max-vertical-offset="1035">
           <caret line="37" column="16" selection-start-line="37" selection-start-column="16" selection-end-line="37" selection-end-column="16" />
->>>>>>> 7eec863a
-          <folding />
-        </state>
-      </provider>
-    </entry>
-<<<<<<< HEAD
-    <entry file="file://$PROJECT_DIR$/scanomatic/server/interface_builder.py">
-      <provider selected="true" editor-type-id="text-editor">
-        <state vertical-scroll-proportion="-10.029411" vertical-offset="7249" max-vertical-offset="8610">
-          <caret line="521" column="46" selection-start-line="521" selection-start-column="46" selection-end-line="521" selection-end-column="46" />
-=======
+          <folding />
+        </state>
+      </provider>
+    </entry>
     <entry file="file://$PROJECT_DIR$/scanomatic/models/factories/compile_project_factory.py">
       <provider selected="true" editor-type-id="text-editor">
         <state vertical-scroll-proportion="0.68508285" vertical-offset="1000" max-vertical-offset="2505">
           <caret line="114" column="44" selection-start-line="114" selection-start-column="44" selection-end-line="114" selection-end-column="44" />
->>>>>>> 7eec863a
-          <folding />
-        </state>
-      </provider>
-    </entry>
-<<<<<<< HEAD
-    <entry file="file://$PROJECT_DIR$/scanomatic/io/scanner_manager.py">
-      <provider selected="true" editor-type-id="text-editor">
-        <state vertical-scroll-proportion="0.0" vertical-offset="158" max-vertical-offset="5760">
-          <caret line="26" column="33" selection-start-line="26" selection-start-column="33" selection-end-line="26" selection-end-column="33" />
-=======
+          <folding />
+        </state>
+      </provider>
+    </entry>
     <entry file="file://$PROJECT_DIR$/scanomatic/generics/model.py">
       <provider selected="true" editor-type-id="text-editor">
         <state vertical-scroll-proportion="0.24861878" vertical-offset="0" max-vertical-offset="1455">
           <caret line="15" column="0" selection-start-line="15" selection-start-column="0" selection-end-line="15" selection-end-column="0" />
->>>>>>> 7eec863a
-          <folding />
-        </state>
-      </provider>
-    </entry>
-<<<<<<< HEAD
-    <entry file="file://$PROJECT_DIR$/scanomatic/models/compile_project_model.py">
-      <provider selected="true" editor-type-id="text-editor">
-        <state vertical-scroll-proportion="0.0" vertical-offset="113" max-vertical-offset="720">
-          <caret line="43" column="9" selection-start-line="43" selection-start-column="9" selection-end-line="43" selection-end-column="9" />
-=======
+          <folding />
+        </state>
+      </provider>
+    </entry>
     <entry file="file://$PROJECT_DIR$/scanomatic/models/scanning_model.py">
       <provider selected="true" editor-type-id="text-editor">
         <state vertical-scroll-proportion="0.3325967" vertical-offset="179" max-vertical-offset="1515">
           <caret line="34" column="0" selection-start-line="34" selection-start-column="0" selection-end-line="34" selection-end-column="0" />
->>>>>>> 7eec863a
-          <folding />
-        </state>
-      </provider>
-    </entry>
-<<<<<<< HEAD
-    <entry file="file://$PROJECT_DIR$/scanomatic/models/factories/compile_project_factory.py">
-      <provider selected="true" editor-type-id="text-editor">
-        <state vertical-scroll-proportion="0.0" vertical-offset="0" max-vertical-offset="2220">
-          <caret line="10" column="0" selection-start-line="10" selection-start-column="0" selection-end-line="10" selection-end-column="0" />
-          <folding>
-            <element signature="e#23#32#0" expanded="true" />
-          </folding>
-        </state>
-      </provider>
-    </entry>
-    <entry file="file://$PROJECT_DIR$/scanomatic/io/fixtures.py">
-      <provider selected="true" editor-type-id="text-editor">
-        <state vertical-scroll-proportion="0.0" vertical-offset="2423" max-vertical-offset="3390">
-          <caret line="191" column="56" selection-start-line="191" selection-start-column="26" selection-end-line="191" selection-end-column="56" />
-=======
+          <folding />
+        </state>
+      </provider>
+    </entry>
     <entry file="file://$PROJECT_DIR$/scanomatic/models/analysis_model.py">
       <provider selected="true" editor-type-id="text-editor">
         <state vertical-scroll-proportion="0.28176796" vertical-offset="0" max-vertical-offset="1995">
           <caret line="19" column="0" selection-start-line="19" selection-start-column="0" selection-end-line="19" selection-end-column="0" />
->>>>>>> 7eec863a
-          <folding />
-        </state>
-      </provider>
-    </entry>
-<<<<<<< HEAD
-    <entry file="file://$PROJECT_DIR$/scanomatic/server/compile_effector.py">
-      <provider selected="true" editor-type-id="text-editor">
-        <state vertical-scroll-proportion="0.22240527" vertical-offset="0" max-vertical-offset="720">
-          <caret line="9" column="0" selection-start-line="9" selection-start-column="0" selection-end-line="9" selection-end-column="0" />
-          <folding>
-            <element signature="e#23#32#0" expanded="true" />
-=======
+          <folding />
+        </state>
+      </provider>
+    </entry>
     <entry file="file://$PROJECT_DIR$/scanomatic/models/compile_project_model.py">
       <provider selected="true" editor-type-id="text-editor">
         <state vertical-scroll-proportion="0.18232045" vertical-offset="0" max-vertical-offset="905">
           <caret line="11" column="31" selection-start-line="11" selection-start-column="31" selection-end-line="11" selection-end-column="31" />
           <folding>
             <element signature="e#23#44#0" expanded="true" />
->>>>>>> 7eec863a
           </folding>
         </state>
       </provider>
