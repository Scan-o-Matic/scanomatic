--- conflicted
+++ resolved
@@ -3,12 +3,9 @@
 
 import PlateEditorContainer from '../containers/PlateEditorContainer';
 import ImageUploadContainer from '../containers/ImageUploadContainer';
-<<<<<<< HEAD
-=======
 import PolynomialConstructionContainer from
     '../containers/PolynomialConstructionContainer';
-import PlateList from './PlateList';
->>>>>>> 4c4b46be
+
 
 export default function CCCEditor(props) {
     return (
@@ -29,33 +26,10 @@
                 fixture={props.fixtureName}
                 onFinish={props.onFinishUpload}
             />
-<<<<<<< HEAD
-=======
-        );
-    } else {
-        const image = props.images[props.currentImage];
-        view = (
-            <PlateEditorContainer
-                pinFormat={props.pinFormat}
-                accessToken={props.accessToken}
-                cccId={props.cccId}
-                imageId={image.id}
-                imageName={image.name}
-                plateId={1}
-                onFinish={props.onFinishImage}
-            />
-        );
-    }
-
-    return (
-        <div>
-            <PlateList plates={props.images} />
-            {view}
             <PolynomialConstructionContainer
                 cccId={props.cccId}
                 accessToken={props.accessToken}
             />
->>>>>>> 4c4b46be
         </div>
     );
 }
