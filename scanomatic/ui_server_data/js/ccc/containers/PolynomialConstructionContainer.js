import PropTypes from 'prop-types';
import React from 'react';

import PolynomialConstruction from '../components/PolynomialConstruction';

import * as API from '../api';
import CCCPropTypes from '../prop-types';


export default class PolynomialConstructionContainer extends React.Component {
    constructor(props) {
        super(props);
        this.state = {
            degreeOfPolynomial: 5,
            error: null,
            polynomial: null,
            resultsData: null,
        };

        this.handleConstruction = this.handleConstruction.bind(this);
        this.handleConstructionResults = this.handleConstructionResults
            .bind(this);
        this.handleConstructionResultsError =
            this.handleConstructionResultsError.bind(this);
        this.handleClearError = this.handleClearError.bind(this);
        this.handleDegreeOfPolynomialChange = this.handleDegreeOfPolynomialChange.bind(this);
    }

    handleConstruction() {
        const { id, accessToken } = this.props.cccMetadata;
        const { degreeOfPolynomial } = this.state;
        return API.SetNewCalibrationPolynomial(id, degreeOfPolynomial, accessToken)
            .then(this.handleConstructionResults)
            .catch(this.handleConstructionResultsError);
    }

    handleConstructionResults(results) {
        this.setState(
            {
                error: null,
                polynomial: {
                    coefficients: results.polynomial_coefficients,
                    colonies: results.calculated_sizes.length,
                },
                resultsData: {
                    calculated: results.calculated_sizes,
                    independentMeasurements: results.measured_sizes
                },
            }
        );
    }

    handleConstructionResultsError(reason) {
        this.setState({ error: reason });
    }

    handleClearError() {
        this.setState({ error: null });
    }

    handleDegreeOfPolynomialChange({ target: { value } }) {
        this.setState({ degreeOfPolynomial: parseInt(value, 10) });
    }

    render() {
        return <PolynomialConstruction
            degreeOfPolynomial={this.state.degreeOfPolynomial}
            polynomial={this.state.polynomial}
            error={this.state.error}
            onClearError={this.handleClearError}
            onConstruction={this.handleConstruction}
<<<<<<< HEAD
            onDegreeOfPolynomialChange={this.handleDegreeOfPolynomialChange}
=======
            onFinalizeCCC={this.props.onFinalizeCCC}
>>>>>>> 480b3811
        />;
    }
}

PolynomialConstructionContainer.propTypes = {
    cccMetadata: CCCPropTypes.cccMetadata.isRequired,
    onFinalizeCCC: PropTypes.func.isRequired,
};<|MERGE_RESOLUTION|>--- conflicted
+++ resolved
@@ -69,11 +69,8 @@
             error={this.state.error}
             onClearError={this.handleClearError}
             onConstruction={this.handleConstruction}
-<<<<<<< HEAD
             onDegreeOfPolynomialChange={this.handleDegreeOfPolynomialChange}
-=======
             onFinalizeCCC={this.props.onFinalizeCCC}
->>>>>>> 480b3811
         />;
     }
 }
