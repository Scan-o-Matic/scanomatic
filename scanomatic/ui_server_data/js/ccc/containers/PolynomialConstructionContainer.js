--- conflicted
+++ resolved
@@ -70,12 +70,8 @@
             error={this.state.error}
             onClearError={this.handleClearError}
             onConstruction={this.handleConstruction}
-<<<<<<< HEAD
+            onFinalizeCCC={this.props.onFinalizeCCC}
         />);
-=======
-            onFinalizeCCC={this.props.onFinalizeCCC}
-        />;
->>>>>>> 480b3811
     }
 }
 
