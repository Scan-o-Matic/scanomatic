--- conflicted
+++ resolved
@@ -15,11 +15,8 @@
         end: ?Date,
         stopped: ?Date,
         done: ?boolean,
-<<<<<<< HEAD
         pinning: Map<number, string>,
-=======
         reason: ?string,
->>>>>>> e8e90e89
         scanner: {
             name: string,
             power: boolean,
@@ -40,11 +37,7 @@
                 if (!experiment) { throw Error(`Missing experiment with id ${eid}`); }
                 const {
                     name: ename, description: edescription, duration, interval, scannerId,
-<<<<<<< HEAD
-                    started, stopped, done, pinning,
-=======
-                    started, stopped, done, reason,
->>>>>>> e8e90e89
+                    started, stopped, done, pinning, reason,
                 } = experiment;
                 const scanner = state.entities.scanners.get(scannerId);
                 if (!scanner) { throw Error(`Missing scanner with id ${scannerId}`); }
@@ -58,11 +51,8 @@
                     end: started && new Date(started.getTime() + duration),
                     stopped,
                     done,
-<<<<<<< HEAD
                     pinning,
-=======
                     reason,
->>>>>>> e8e90e89
                     scanner: {
                         id: scannerId,
                         name: scanner.name,
