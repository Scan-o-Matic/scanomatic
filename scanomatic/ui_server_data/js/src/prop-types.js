--- conflicted
+++ resolved
@@ -23,10 +23,7 @@
     owned: PropTypes.bool.isRequired,
     power: PropTypes.bool.isRequired,
 };
-<<<<<<< HEAD
-=======
 
->>>>>>> 5af537aa
 const scannerType = PropTypes.shape(scannerShape);
 
 const scanningJobShape = {
@@ -65,7 +62,6 @@
     pinningFormat,
     scannerShape,
     scannerType,
-    scannerShape,
     scanningJobType,
     scanningJobShape,
     projectShape,
