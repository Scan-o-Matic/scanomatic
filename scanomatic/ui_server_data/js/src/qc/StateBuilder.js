// @flow

import type {
    State, TimeSeries, PlateOfTimeSeries, Plate, Settings, QualityIndexQueue,
<<<<<<< HEAD
    PlateValueArray, PlateCoordinatesArray, Phenotype,
=======
    PlateValueArray, PlateCoordinatesArray, Phenotype, QCMarksMap,
>>>>>>> a7f8e0b3
} from './state';

export default class StateBuilder {
    plate: Plate;
    settings: Settings;

    constructor() {
        this.plate = { number: 0, qIndex: 0 };
        this.settings = {};
    }

    setProject(project: string) {
        this.settings = { project };
        this.plate = { number: 0, qIndex: 0 };
        return this;
    }

    setPhenotype(phenotype: Phenotype) {
        if (!this.settings.project) return this;
        this.settings = Object.assign({}, this.settings, { phenotype });
        return this;
    }

    setPlatePhenotypeData(
        phenotype: Phenotype,
        phenotypes: PlateValueArray,
<<<<<<< HEAD
    ) {
        this.plate = Object.assign({}, this.plate, {
            phenotypes: Object.assign({}, this.plate.phenotypes, { [phenotype]: phenotypes }),
        });
=======
        qc: QCMarksMap,
    ) {
        const nextPhenotypes = new Map(this.plate.phenotypes);
        const nextQC = new Map(this.plate.qcmarks);
        nextPhenotypes.set(phenotype, phenotypes);
        nextQC.set(phenotype, qc);
        this.plate = Object.assign({}, this.plate, { phenotypes: nextPhenotypes, qcmarks: nextQC });
>>>>>>> a7f8e0b3
        return this;
    }

    setPhenotypeQCMarks(
        phenotype: Phenotype,
        badData: PlateCoordinatesArray,
        empty: PlateCoordinatesArray,
        noGrowth: PlateCoordinatesArray,
        undecidedProblem: PlateCoordinatesArray,
    ) {
        this.plate = Object.assign({}, this.plate, {
            qcmarks: Object.assign({}, this.plate.qcmarks, {
                [phenotype]: {
                    badData,
                    empty,
                    noGrowth,
                    undecidedProblem,
                },
            }),
        });
        return this;
    }

    setPlate(plate: number) {
        this.plate = { number: plate, qIndex: 0 };
        return this;
    }

    setPlateGrowthData(
        plate: number,
        times: TimeSeries,
        raw: PlateOfTimeSeries,
        smooth: PlateOfTimeSeries,
    ) {
        if (plate !== this.plate.number) return this;
        this.plate = Object.assign({}, this.plate, { times, raw, smooth });
        return this;
    }

    setQualityIndexQueue(queue: QualityIndexQueue) {
        this.plate = Object.assign({}, this.plate, { qIndexQueue: queue });
        return this;
    }

    setQualityIndex(index: number) {
        if (!this.plate.qIndexQueue) return this;
        this.plate = Object.assign({}, this.plate, { qIndex: index });
        return this;
    }

    build() : State {
        return {
            plate: this.plate,
            settings: this.settings,
        };
    }
}<|MERGE_RESOLUTION|>--- conflicted
+++ resolved
@@ -2,11 +2,7 @@
 
 import type {
     State, TimeSeries, PlateOfTimeSeries, Plate, Settings, QualityIndexQueue,
-<<<<<<< HEAD
-    PlateValueArray, PlateCoordinatesArray, Phenotype,
-=======
-    PlateValueArray, PlateCoordinatesArray, Phenotype, QCMarksMap,
->>>>>>> a7f8e0b3
+    PlateValueArray, Phenotype, QCMarksMap,
 } from './state';
 
 export default class StateBuilder {
@@ -33,12 +29,6 @@
     setPlatePhenotypeData(
         phenotype: Phenotype,
         phenotypes: PlateValueArray,
-<<<<<<< HEAD
-    ) {
-        this.plate = Object.assign({}, this.plate, {
-            phenotypes: Object.assign({}, this.plate.phenotypes, { [phenotype]: phenotypes }),
-        });
-=======
         qc: QCMarksMap,
     ) {
         const nextPhenotypes = new Map(this.plate.phenotypes);
@@ -46,27 +36,6 @@
         nextPhenotypes.set(phenotype, phenotypes);
         nextQC.set(phenotype, qc);
         this.plate = Object.assign({}, this.plate, { phenotypes: nextPhenotypes, qcmarks: nextQC });
->>>>>>> a7f8e0b3
-        return this;
-    }
-
-    setPhenotypeQCMarks(
-        phenotype: Phenotype,
-        badData: PlateCoordinatesArray,
-        empty: PlateCoordinatesArray,
-        noGrowth: PlateCoordinatesArray,
-        undecidedProblem: PlateCoordinatesArray,
-    ) {
-        this.plate = Object.assign({}, this.plate, {
-            qcmarks: Object.assign({}, this.plate.qcmarks, {
-                [phenotype]: {
-                    badData,
-                    empty,
-                    noGrowth,
-                    undecidedProblem,
-                },
-            }),
-        });
         return this;
     }
 
