--- conflicted
+++ resolved
@@ -37,52 +37,24 @@
                 1,
                 'GenerationTimeWhen',
                 [[0]],
-<<<<<<< HEAD
-=======
                 new Map([
                     ['badData', [[0], [0]]],
                     ['empty', [[1], [1]]],
                     ['noGrowth', [[2], [2]]],
                     ['undecidedProblem', [[3], [3]]],
                 ]),
->>>>>>> a7f8e0b3
             ))
                 .toEqual({
                     type: 'PLATE_PHENOTYPEDATA_SET',
                     plate: 1,
                     phenotype: 'GenerationTimeWhen',
                     phenotypes: [[0]],
-<<<<<<< HEAD
-                });
-        });
-    });
-
-    describe('setPhenotypeQCMarks', () => {
-        it('should return a PLATE_PHENOTYPEQC_SET action', () => {
-            expect(actions.setPhenotypeQCMarks(
-                1,
-                'GenerationTime',
-                [[0], [0]],
-                [[1], [1]],
-                [[2], [2]],
-                [[3], [3]],
-            ))
-                .toEqual({
-                    type: 'PLATE_PHENOTYPEQC_SET',
-                    plate: 1,
-                    phenotype: 'GenerationTime',
-                    badData: [[0], [0]],
-                    empty: [[1], [1]],
-                    noGrowth: [[2], [2]],
-                    undecidedProblem: [[3], [3]],
-=======
                     qcmarks: new Map([
                         ['badData', [[0], [0]]],
                         ['empty', [[1], [1]]],
                         ['noGrowth', [[2], [2]]],
                         ['undecidedProblem', [[3], [3]]],
                     ]),
->>>>>>> a7f8e0b3
                 });
         });
     });
@@ -279,26 +251,6 @@
         const dispatch = jasmine.createSpy('dispatch');
         const gtData = {
             phenotypes: [[0]],
-<<<<<<< HEAD
-            badData: [[], []],
-            empty: [[0], [1]],
-            noGrowth: [[1], [0]],
-            undecidedProblem: [[1, 1], [0, 1]],
-        };
-        const gtWhenData = {
-            phenotypes: [[5]],
-            badData: [[1], [1]],
-            empty: [[2], [1]],
-            noGrowth: [[1], [2]],
-            undecidedProblem: [[2, 1], [0, 1]],
-        };
-        const expYeildData = {
-            phenotypes: [[4]],
-            badData: [[1], [4]],
-            empty: [[2], [4]],
-            noGrowth: [[1], [4]],
-            undecidedProblem: [[2, 1], [0, 4]],
-=======
             qcmarks: new Map([
                 ['badData', [[], []]],
                 ['empty', [[0], [1]]],
@@ -323,7 +275,6 @@
                 ['noGrowth', [[1], [4]]],
                 ['undecidedProblem', [[2, 1], [0, 4]]],
             ]),
->>>>>>> a7f8e0b3
         };
         let getPhenotypeData;
 
@@ -378,11 +329,7 @@
         it('skips those phenoypes it already has', (done) => {
             const state = new StateBuilder()
                 .setProject('my/project')
-<<<<<<< HEAD
-                .setPlatePhenotypeData('GenerationTime', gtData.phenotypes)
-=======
                 .setPlatePhenotypeData('GenerationTime', gtData.phenotypes, gtData.qcmarks)
->>>>>>> a7f8e0b3
                 .build();
             const getState = () => state;
             const thunk = actions.retrievePhenotypesNeededInGraph(0);
@@ -398,37 +345,12 @@
         it('dispatches updates of phenotypes and qcmarks for all fetched phenotypes', (done) => {
             const state = new StateBuilder()
                 .setProject('my/project')
-<<<<<<< HEAD
-                .setPlatePhenotypeData('ExperimentGrowthYield', expYeildData.phenotypes)
-=======
                 .setPlatePhenotypeData('ExperimentGrowthYield', expYeildData.phenotypes, expYeildData.qcmarks)
->>>>>>> a7f8e0b3
                 .build();
             const getState = () => state;
             const thunk = actions.retrievePhenotypesNeededInGraph(0);
             thunk(dispatch, getState)
                 .then(() => {
-<<<<<<< HEAD
-                    expect(dispatch).toHaveBeenCalledWith(actions.setPlatePhenotypeData(0, 'GenerationTime', gtData.phenotypes));
-                    expect(dispatch).toHaveBeenCalledWith(actions.setPhenotypeQCMarks(
-                        0,
-                        'GenerationTime',
-                        gtData.badData,
-                        gtData.empty,
-                        gtData.noGrowth,
-                        gtData.undecidedProblem,
-                    ));
-                    expect(dispatch).toHaveBeenCalledWith(actions.setPlatePhenotypeData(0, 'GenerationTimeWhen', gtWhenData.phenotypes));
-                    expect(dispatch).toHaveBeenCalledWith(actions.setPhenotypeQCMarks(
-                        0,
-                        'GenerationTimeWhen',
-                        gtWhenData.badData,
-                        gtWhenData.empty,
-                        gtWhenData.noGrowth,
-                        gtWhenData.undecidedProblem,
-                    ));
-                    expect(dispatch.calls.count()).toEqual(4);
-=======
                     expect(dispatch).toHaveBeenCalledWith(actions.setPlatePhenotypeData(
                         0,
                         'GenerationTime',
@@ -442,7 +364,6 @@
                         gtWhenData.qcmarks,
                     ));
                     expect(dispatch.calls.count()).toEqual(2);
->>>>>>> a7f8e0b3
                     done();
                 });
         });
@@ -452,19 +373,12 @@
         const dispatch = jasmine.createSpy('dispatch');
         const gtData = {
             phenotypes: [[0]],
-<<<<<<< HEAD
-            badData: [[], []],
-            empty: [[0], [1]],
-            noGrowth: [[1], [0]],
-            undecidedProblem: [[1, 1], [0, 1]],
-=======
             qcmarks: new Map([
                 ['badData', [[], []]],
                 ['empty', [[0], [1]]],
                 ['noGrowth', [[1], [0]]],
                 ['undecidedProblem', [[1, 1], [0, 1]]],
             ]),
->>>>>>> a7f8e0b3
         };
         let getPhenotypeData;
 
@@ -513,11 +427,7 @@
             const state = new StateBuilder()
                 .setProject('my/project')
                 .setPhenotype('GenerationTime')
-<<<<<<< HEAD
-                .setPlatePhenotypeData('GenerationTime', gtData.phenotypes)
-=======
                 .setPlatePhenotypeData('GenerationTime', gtData.phenotypes, gtData.qcmarks)
->>>>>>> a7f8e0b3
                 .build();
             const getState = () => state;
             const thunk = actions.retrievePlatePhenotype(1);
@@ -552,22 +462,11 @@
             thunk(dispatch, getState)
                 .then(() => {
                     expect(getPhenotypeData).toHaveBeenCalledWith('my/project', 0, 'GenerationTime');
-<<<<<<< HEAD
-                    expect(dispatch).toHaveBeenCalledWith(actions.setPlatePhenotypeData(0, 'GenerationTime', gtData.phenotypes));
-                    expect(dispatch).toHaveBeenCalledWith(actions.setPhenotypeQCMarks(
-                        0,
-                        'GenerationTime',
-                        gtData.badData,
-                        gtData.empty,
-                        gtData.noGrowth,
-                        gtData.undecidedProblem,
-=======
                     expect(dispatch).toHaveBeenCalledWith(actions.setPlatePhenotypeData(
                         0,
                         'GenerationTime',
                         gtData.phenotypes,
                         gtData.qcmarks,
->>>>>>> a7f8e0b3
                     ));
                     done();
                 });
