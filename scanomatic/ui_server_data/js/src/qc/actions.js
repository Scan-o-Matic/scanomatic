--- conflicted
+++ resolved
@@ -1,22 +1,13 @@
 // @flow
-<<<<<<< HEAD
 import {
     getProject, getPlate, getPhenotype, getPhenotypeData as hasPhenotypeData,
     getFocusCurveQCMark, getFocus, getFocusCurveQCMarkAllPhenotypes,
 } from './selectors';
 import type {
     State, TimeSeries, PlateOfTimeSeries, QualityIndexQueue,
-    PlateValueArray, PlateCoordinatesArray, Phenotype, QCMarkType,
+    PlateValueArray, PlateCoordinatesArray, Phenotype, QCMarkType, QCMarksMap,
 } from './state';
 import { getPlateGrowthData, getPhenotypeData, setCurveQCMark, setCurveQCMarkAll } from '../api';
-=======
-import { getProject, getPlate, getPhenotype, getPhenotypeData as hasPhenotypeData } from './selectors';
-import type {
-    State, TimeSeries, PlateOfTimeSeries, QualityIndexQueue,
-    PlateValueArray, Phenotype, QCMarksMap,
-} from './state';
-import { getPlateGrowthData, getPhenotypeData } from '../api';
->>>>>>> a7f8e0b3
 
 export type Action
     = {| type: 'PLATE_SET', plate: number |}
@@ -40,24 +31,12 @@
         plate: number,
         phenotype: Phenotype,
         phenotypes: PlateValueArray,
-<<<<<<< HEAD
-    |}
-    | {|
-        type: 'PLATE_PHENOTYPEQC_SET',
-        plate: number,
-        phenotype: Phenotype,
-        badData: PlateCoordinatesArray,
-        empty: PlateCoordinatesArray,
-        noGrowth: PlateCoordinatesArray,
-        undecidedProblem: PlateCoordinatesArray
+        qcmarks: QCMarksMap,
     |}
     | {|
         type: 'CURVE_QCMARK_SET',
         phenotype: ?Phenotype,
         mark: QCMarkType,
-=======
-        qcmarks: QCMarksMap,
->>>>>>> a7f8e0b3
     |}
 
 export function setPlate(plate : number) : Action {
@@ -91,39 +70,14 @@
     plate: number,
     phenotype: Phenotype,
     phenotypes: PlateValueArray,
-<<<<<<< HEAD
-=======
     qcmarks: QCMarksMap,
->>>>>>> a7f8e0b3
 ) : Action {
     return {
         type: 'PLATE_PHENOTYPEDATA_SET',
         plate,
         phenotype,
         phenotypes,
-<<<<<<< HEAD
-    };
-}
-
-export function setPhenotypeQCMarks(
-    plate: number,
-    phenotype: Phenotype,
-    badData: PlateCoordinatesArray,
-    empty: PlateCoordinatesArray,
-    noGrowth: PlateCoordinatesArray,
-    undecidedProblem: PlateCoordinatesArray,
-) : Action {
-    return {
-        type: 'PLATE_PHENOTYPEQC_SET',
-        plate,
-        phenotype,
-        badData,
-        empty,
-        noGrowth,
-        undecidedProblem,
-=======
         qcmarks,
->>>>>>> a7f8e0b3
     };
 }
 
@@ -256,22 +210,8 @@
 
         const promises = ['GenerationTime', 'GenerationTimeWhen', 'ExperimentGrowthYield']
             .filter(phenotype => !hasPhenotypeData(state, phenotype))
-<<<<<<< HEAD
-            .map(phenotype => getPhenotypeData(project, plate, phenotype).then((data) => {
-                dispatch(setPlatePhenotypeData(plate, phenotype, data.phenotypes));
-                dispatch(setPhenotypeQCMarks(
-                    plate,
-                    phenotype,
-                    data.badData,
-                    data.empty,
-                    data.noGrowth,
-                    data.undecidedProblem,
-                ));
-            }));
-=======
             .map(phenotype => getPhenotypeData(project, plate, phenotype).then(data =>
                 dispatch(setPlatePhenotypeData(plate, phenotype, data.phenotypes, data.qcmarks))));
->>>>>>> a7f8e0b3
         return Promise.all(promises);
     };
 }
@@ -293,28 +233,10 @@
         return getPhenotypeData(project, plate, phenotype).then((data) => {
             const {
                 phenotypes,
-<<<<<<< HEAD
-                badData,
-                empty,
-                noGrowth,
-                undecidedProblem,
-                qIndexQueue,
-            } = data;
-            dispatch(setPlatePhenotypeData(plate, phenotype, phenotypes));
-            dispatch(setPhenotypeQCMarks(
-                plate,
-                phenotype,
-                badData,
-                empty,
-                noGrowth,
-                undecidedProblem,
-            ));
-=======
                 qcmarks,
                 qIndexQueue,
             } = data;
             dispatch(setPlatePhenotypeData(plate, phenotype, phenotypes, qcmarks));
->>>>>>> a7f8e0b3
             dispatch(setQualityIndexQueue(qIndexQueue));
         });
     };
