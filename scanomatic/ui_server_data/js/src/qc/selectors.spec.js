import * as selectors from './selectors';
import StateBuilder from './StateBuilder';

describe('/qc/selectors', () => {
    it('should get the project path', () => {
        const state = new StateBuilder().setProject('/my/path').build();
        expect(selectors.getProject(state)).toEqual('/my/path');
    });

    it('should get phenotype', () => {
        const state = new StateBuilder()
            .setProject('/my/path')
            .setPhenotype('test')
            .build();
        expect(selectors.getPhenotype(state)).toEqual('test');
    });

    it('should get phenotype data', () => {
        const state = new StateBuilder()
            .setProject('/my/path')
            .setPhenotype('test2')
            .setPlatePhenotypeData(
                'test',
                [[5, 4, 3], [5, 5, 1]],
            )
            .build();
        expect(selectors.getPhenotypeData(state, 'test'))
            .toEqual([
                [5, 4, 3],
                [5, 5, 1],
            ]);
    });

    it('should get current phenotype data', () => {
        const state = new StateBuilder()
            .setProject('/my/path')
            .setPhenotype('test')
            .setPlatePhenotypeData(
                'test',
                [[5, 4, 3], [5, 5, 1]],
<<<<<<< HEAD
=======
                new Map([
                    ['badData', [[0], [0]]],
                    ['empty', [[0], [1]]],
                    ['noGrowth', [[1, 1], [0, 1]]],
                    ['undecidedProblem', [[1, 0], [2, 2]]],
                ]),
>>>>>>> a7f8e0b3
            )
            .build();
        expect(selectors.getCurrentPhenotypeData(state))
            .toEqual([
                [5, 4, 3],
                [5, 5, 1],
            ]);
    });

    it('should get the QC Marks for current phenotype', () => {
        const state = new StateBuilder()
            .setProject('/my/path')
            .setPhenotype('test')
<<<<<<< HEAD
            .setPhenotypeQCMarks(
                'test',
                [[0], [0]],
                [[0], [1]],
                [[1, 1], [0, 1]],
                [[1, 0], [2, 2]],
            )
            .build();
        expect(selectors.getCurrentPhenotypeQCMarks(state))
            .toEqual({
                badData: [[0], [0]],
                empty: [[0], [1]],
                noGrowth: [[1, 1], [0, 1]],
                undecidedProblem: [[1, 0], [2, 2]],
            });
=======
            .setPlatePhenotypeData(
                'test',
                [[5, 4, 3], [5, 5, 1]],
                new Map([
                    ['badData', [[0], [0]]],
                    ['empty', [[0], [1]]],
                    ['noGrowth', [[1, 1], [0, 1]]],
                    ['undecidedProblem', [[1, 0], [2, 2]]],
                ]),
            )
            .build();
        expect(selectors.getCurrentPhenotypeQCMarks(state))
            .toEqual(new Map([
                ['badData', [[0], [0]]],
                ['empty', [[0], [1]]],
                ['noGrowth', [[1, 1], [0, 1]]],
                ['undecidedProblem', [[1, 0], [2, 2]]],
            ]));
>>>>>>> a7f8e0b3
    });

    it('should get the plate number', () => {
        const state = new StateBuilder().setPlate(2).build();
        expect(selectors.getPlate(state)).toEqual(2);
    });

    describe('raw data', () => {
        it('should return null if curve is on wrong plate', () => {
            const state = new StateBuilder().build();
            expect(selectors.getRawCurve(state, 2, 4, 4)).toBe(null);
        });

        it('should return null if curve not yet loaded', () => {
            const state = new StateBuilder().build();
            expect(selectors.getRawCurve(state, 0, 4, 4)).toBe(null);
        });

        it('should return the growth data', () => {
            const state = new StateBuilder()
                .setPlate(1)
                .setPlateGrowthData(
                    1,
                    [1, 2, 3],
                    [[[2, 3, 4], [4, 2, 1]]],
                    [[[6, 6, 6], [1, 4, 5]]],
                )
                .build();
            expect(selectors.getRawCurve(state, 1, 0, 1)).toEqual([4, 2, 1]);
        });
    });

    describe('smooth data', () => {
        it('should return null if curve is on wrong plate', () => {
            const state = new StateBuilder().build();
            expect(selectors.getSmoothCurve(state, 2, 4, 4)).toBe(null);
        });

        it('should return null if curve not yet loaded', () => {
            const state = new StateBuilder().build();
            expect(selectors.getSmoothCurve(state, 0, 4, 4)).toBe(null);
        });

        it('should return the growth data', () => {
            const state = new StateBuilder()
                .setPlate(1)
                .setPlateGrowthData(
                    1,
                    [1, 2, 3],
                    [[[2, 3, 4], [4, 2, 1]]],
                    [[[6, 6, 6], [1, 4, 5]]],
                )
                .build();
            expect(selectors.getSmoothCurve(state, 1, 0, 1)).toEqual([1, 4, 5]);
        });
    });

    describe('times', () => {
        it('should get the times of the growth curve if plate is right', () => {
            const state = new StateBuilder()
                .setPlateGrowthData(
                    0,
                    [1, 2, 3],
                    [[[2, 3, 4]]],
                    [[[6, 6, 6]]],
                )
                .build();
            expect(selectors.getTimes(state, 0)).toEqual([1, 2, 3]);
        });

        it('should return null if plate is wrong', () => {
            const state = new StateBuilder()
                .setPlateGrowthData(
                    0,
                    [1, 2, 3],
                    [[[2, 3, 4]]],
                    [[[6, 6, 6]]],
                )
                .build();
            expect(selectors.getTimes(state, 1)).toEqual(null);
        });
    });

    describe('getFocus', () => {
        const queue = [
            { idx: 0, col: 1, row: 1 },
            { idx: 1, col: 0, row: 1 },
            { idx: 2, col: 1, row: 0 },
            { idx: 3, col: 0, row: 0 },
        ];

        it('should return null if no queue', () => {
            const state = new StateBuilder().build();
            expect(selectors.getFocus(state)).toBe(null);
        });

        it('should return current index info', () => {
            const state = new StateBuilder()
                .setQualityIndexQueue(queue)
                .setQualityIndex(1)
                .build();
            expect(selectors.getFocus(state)).toEqual({
                idx: 1,
                col: 0,
                row: 1,
            });
        });
    });

    describe('getQIndexFromPosition', () => {
        const queue = [
            { idx: 0, col: 1, row: 1 },
            { idx: 1, col: 0, row: 1 },
            { idx: 2, col: 1, row: 0 },
            { idx: 3, col: 0, row: 0 },
        ];

        it('should return null if no queue', () => {
            const state = new StateBuilder().build();
            expect(selectors.getQIndexFromPosition(state, 1, 0)).toBe(null);
        });

        it('should return index for position', () => {
            const state = new StateBuilder()
                .setQualityIndexQueue(queue)
                .setQualityIndex(1)
                .build();
            expect(selectors.getQIndexFromPosition(state, 1, 0)).toEqual(1);
        });

        it('should return undefined for unknown position', () => {
            const state = new StateBuilder()
                .setQualityIndexQueue(queue)
                .setQualityIndex(1)
                .build();
            expect(selectors.getQIndexFromPosition(state, 10, 0)).toBe(undefined);
        });
    });

    describe('getFocusCurveQCMark', () => {
        const queue = [
            { idx: 0, row: 1, col: 1 },
            { idx: 1, row: 1, col: 0 },
            { idx: 2, row: 0, col: 1 },
            { idx: 3, row: 0, col: 0 },
        ];

        it('should return null if no qcmarks gotten', () => {
            const state = new StateBuilder().build();
            expect(selectors.getFocusCurveQCMark(state)).toBe(null);
        });

        it('should return null if no focus curve', () => {
            const state = new StateBuilder()
                .setProject('my/project')
                .setPhenotype('GenerationTime')
                .build();
            expect(selectors.getFocusCurveQCMark(state)).toBe(null);
        });

        it('returns OK if no mark', () => {
            const state = new StateBuilder()
                .setProject('my/project')
                .setPlate(0)
                .setPhenotype('GenerationTime')
                .setQualityIndexQueue(queue)
                .setPhenotypeQCMarks(
                    'GenerationTime',
                    [[], []],
                    [[], []],
                    [[], []],
                    [[], []],
                )
                .build();
            expect(selectors.getFocusCurveQCMark(state)).toBe('OK');
        });

        describe('marks', () => {
            const builder = new StateBuilder()
                .setProject('my/project')
                .setPlate(0)
                .setPhenotype('GenerationTime')
                .setQualityIndexQueue(queue)
                .setPhenotypeQCMarks(
                    'GenerationTime',
                    [[0], [0]],
                    [[0], [1]],
                    [[1], [0]],
                    [[1], [1]],
                );

            it('returns BadData if badData', () => {
                const state = builder
                    .setQualityIndex(3)
                    .build();
                expect(selectors.getFocusCurveQCMark(state)).toBe('BadData');
            });

            it('returns NoGrowth if noGrowth', () => {
                const state = builder
                    .setQualityIndex(1)
                    .build();
                expect(selectors.getFocusCurveQCMark(state)).toBe('NoGrowth');
            });

            it('returns Empty if empty', () => {
                const state = builder
                    .setQualityIndex(2)
                    .build();
                expect(selectors.getFocusCurveQCMark(state)).toBe('Empty');
            });

            it('returns UndecidedProblem if undecidedProblem', () => {
                const state = builder
                    .setQualityIndex(0)
                    .build();
                expect(selectors.getFocusCurveQCMark(state)).toBe('UndecidedProblem');
            });
        });
    });

    describe('getFocusCurveQCMarkAllPhenotypes', () => {
        it('returns null if no qcmarks', () => {
            const state = new StateBuilder()
                .setProject('my/project')
                .setPlate(0)
                .setPhenotype('GenerationTime')
                .build();
            expect(selectors.getFocusCurveQCMark(state)).toBe(null);
        });

        it('returns an object that maps phenotypes to marks', () => {
            const queue = [
                { idx: 0, row: 0, col: 0 },
            ];
            const state = new StateBuilder()
                .setProject('my/project')
                .setPlate(0)
                .setPhenotype('GenerationTime')
                .setQualityIndexQueue(queue)
                .setPhenotypeQCMarks(
                    'GenerationTime',
                    [[0], [0]],
                    [[], []],
                    [[], []],
                    [[], []],
                )
                .setPhenotypeQCMarks(
                    'GenerationTimeWhen',
                    [[], []],
                    [[], []],
                    [[0], [0]],
                    [[], []],
                )
                .setPhenotypeQCMarks(
                    'ExperimentGrowthYield',
                    [[], []],
                    [[], []],
                    [[], []],
                    [[], []],
                )
                .setQualityIndex(0)
                .build();
            expect(selectors.getFocusCurveQCMarkAllPhenotypes(state))
                .toEqual({
                    GenerationTime: 'BadData',
                    GenerationTimeWhen: 'NoGrowth',
                    ExperimentGrowthYield: 'OK',
                });
        });
    });
});<|MERGE_RESOLUTION|>--- conflicted
+++ resolved
@@ -38,15 +38,12 @@
             .setPlatePhenotypeData(
                 'test',
                 [[5, 4, 3], [5, 5, 1]],
-<<<<<<< HEAD
-=======
                 new Map([
                     ['badData', [[0], [0]]],
                     ['empty', [[0], [1]]],
                     ['noGrowth', [[1, 1], [0, 1]]],
                     ['undecidedProblem', [[1, 0], [2, 2]]],
                 ]),
->>>>>>> a7f8e0b3
             )
             .build();
         expect(selectors.getCurrentPhenotypeData(state))
@@ -60,23 +57,6 @@
         const state = new StateBuilder()
             .setProject('/my/path')
             .setPhenotype('test')
-<<<<<<< HEAD
-            .setPhenotypeQCMarks(
-                'test',
-                [[0], [0]],
-                [[0], [1]],
-                [[1, 1], [0, 1]],
-                [[1, 0], [2, 2]],
-            )
-            .build();
-        expect(selectors.getCurrentPhenotypeQCMarks(state))
-            .toEqual({
-                badData: [[0], [0]],
-                empty: [[0], [1]],
-                noGrowth: [[1, 1], [0, 1]],
-                undecidedProblem: [[1, 0], [2, 2]],
-            });
-=======
             .setPlatePhenotypeData(
                 'test',
                 [[5, 4, 3], [5, 5, 1]],
@@ -95,7 +75,6 @@
                 ['noGrowth', [[1, 1], [0, 1]]],
                 ['undecidedProblem', [[1, 0], [2, 2]]],
             ]));
->>>>>>> a7f8e0b3
     });
 
     it('should get the plate number', () => {
