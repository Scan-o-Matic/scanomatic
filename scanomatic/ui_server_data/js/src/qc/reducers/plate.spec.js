--- conflicted
+++ resolved
@@ -66,15 +66,12 @@
     describe('PLATE_PHENOTYPEDATA_SET', () => {
         const phenotype = 'GenerationTime';
         const phenotypes = [[1, 1], [2, 1]];
-<<<<<<< HEAD
-=======
         const qcmarks = new Map([
             ['badData', [[], []]],
             ['empty', [[0], [1]]],
             ['noGrowth', [[1, 1], [0, 1]]],
             ['undecidedProblem', [[0], [0]]],
         ]);
->>>>>>> a7f8e0b3
 
         it('sets the plate phenotype data', () => {
             const action = {
@@ -82,22 +79,13 @@
                 plate: 0,
                 phenotype,
                 phenotypes,
-<<<<<<< HEAD
-=======
                 qcmarks,
->>>>>>> a7f8e0b3
             };
             expect(plate(undefined, action)).toEqual({
                 number: 0,
                 qIndex: 0,
-<<<<<<< HEAD
-                phenotypes: {
-                    [phenotype]: phenotypes,
-                },
-=======
                 phenotypes: new Map([[phenotype, phenotypes]]),
                 qcmarks: new Map([[phenotype, qcmarks]]),
->>>>>>> a7f8e0b3
             });
         });
 
@@ -107,32 +95,19 @@
                 plate: 0,
                 phenotype,
                 phenotypes,
-<<<<<<< HEAD
-=======
                 qcmarks,
->>>>>>> a7f8e0b3
             };
             expect(plate(
                 {
                     number: 0,
                     qIndex: 0,
-<<<<<<< HEAD
-                    phenotypes: { InitialValue: [[]] },
-=======
                     phenotypes: new Map([['InitialValue', [[]]]]),
                     qcmarks: new Map([['InitialValue', new Map()]]),
->>>>>>> a7f8e0b3
                 },
                 action,
             )).toEqual({
                 number: 0,
                 qIndex: 0,
-<<<<<<< HEAD
-                phenotypes: {
-                    InitialValue: [[]],
-                    [phenotype]: phenotypes,
-                },
-=======
                 phenotypes: new Map([
                     ['InitialValue', [[]]],
                     [phenotype, phenotypes],
@@ -141,7 +116,6 @@
                     ['InitialValue', new Map()],
                     [phenotype, qcmarks],
                 ]),
->>>>>>> a7f8e0b3
             });
         });
 
@@ -151,58 +125,7 @@
                 plate: 1,
                 phenotype,
                 phenotypes,
-<<<<<<< HEAD
-            };
-            expect(plate(undefined, action)).toEqual({
-                number: 0,
-                qIndex: 0,
-            });
-        });
-    });
-
-    describe('PLATE_PHENOTYPEQC_SET', () => {
-        const phenotype = 'GenerationTime';
-        const badData = [[], []];
-        const empty = [[0], [1]];
-        const noGrowth = [[1, 1], [0, 1]];
-        const undecidedProblem = [[0], [0]];
-
-        it('sets the plate phenotype data', () => {
-            const action = {
-                type: 'PLATE_PHENOTYPEQC_SET',
-                plate: 0,
-                phenotype,
-                badData,
-                empty,
-                noGrowth,
-                undecidedProblem,
-            };
-            expect(plate(undefined, action)).toEqual({
-                number: 0,
-                qIndex: 0,
-                qcmarks: {
-                    [phenotype]: {
-                        badData,
-                        empty,
-                        noGrowth,
-                        undecidedProblem,
-                    },
-                },
-            });
-        });
-
-        it('doesnt do a thing on plate missmatch', () => {
-            const action = {
-                type: 'PLATE_PHENOTYPEQC_SET',
-                plate: 1,
-                phenotype,
-                badData,
-                empty,
-                noGrowth,
-                undecidedProblem,
-=======
                 qcmarks,
->>>>>>> a7f8e0b3
             };
             expect(plate(undefined, action)).toEqual({
                 number: 0,
