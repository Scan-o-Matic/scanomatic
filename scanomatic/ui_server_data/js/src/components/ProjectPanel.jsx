--- conflicted
+++ resolved
@@ -1,7 +1,6 @@
 import React from 'react';
 import PropTypes from 'prop-types';
 
-<<<<<<< HEAD
 class ProjectPanel extends React.Component {
     constructor(props) {
         super(props);
@@ -15,20 +14,12 @@
 
     render() {
         const {
-            name, description, onNewExperiment, newExperiment, newExperimentActions,
-            newExperimentErrors, scanners,
+            children,
+            description,
+            name,
+            newExperimentDisabled,
+            onNewExperiment,
         } = this.props;
-        let newExperimentPanel;
-        if (this.newExperiment && this.state.expanded) {
-            newExperimentPanel = (
-                <NewExperimentPanel
-                    errors={newExperimentErrors}
-                    scanners={scanners}
-                    {...newExperiment}
-                    {...newExperimentActions}
-                />
-            );
-        }
 
         return (
             <div
@@ -61,42 +52,15 @@
                                 <button
                                     className="btn btn-default new-experiment"
                                     onClick={() => onNewExperiment(name)}
-                                    disabled={newExperiment}
+                                    disabled={newExperimentDisabled}
                                 >
                                     <div className="glyphicon glyphicon-plus" /> New Experiment
                                 </button>
                             </div>
                         </div>
-                        {newExperimentPanel}
+                        {children}
                     </div>
                 )}
-=======
-export default function ProjectPanel({
-    children,
-    description,
-    name,
-    newExperimentDisabled,
-    onNewExperiment,
-}) {
-    return (
-        <div
-            className="panel panel-default project-listing"
-            data-projectname={name}
-        >
-            <div className="panel-heading">
-                <h3 className="panel-title">{name}</h3>
-            </div>
-            <div className="panel-body">
-                <div className="row">
-                    <div className="col-md-9"><div className="text-justify project-description">{description}</div></div>
-                    <div className="col-md-3 text-right">
-                        <button className="btn btn-default new-experiment" onClick={() => onNewExperiment(name)} disabled={newExperimentDisabled}>
-                            <div className="glyphicon glyphicon-plus" /> New Experiment
-                        </button>
-                    </div>
-                </div>
-                {children}
->>>>>>> 07e95302
             </div>
         );
     }
@@ -111,15 +75,8 @@
 };
 
 ProjectPanel.defaultProps = {
-<<<<<<< HEAD
-    newExperimentErrors: null,
-    newExperiment: null,
-    newExperimentActions: {},
-};
-
-export default ProjectPanel;
-=======
     newExperimentDisabled: false,
     children: null,
 };
->>>>>>> 07e95302
+
+export default ProjectPanel;