import React from 'react';
import myTypes from '../prop-types';

export default function ProjectPanel({ name, description, onNewExperiment }) {
    return (
        <div
            className="panel panel-default project-listing"
            data-projectname={name}
        >
            <div className="panel-heading">
                <h3 className="panel-title">{name}</h3>
            </div>
            <div className="panel-body">
                <div className="row">
                    <div className="col-md-9"><div className="text-justify project-description">{description}</div></div>
                    <div className="col-md-3 text-right">
                        <button className="btn btn-default new-experiment" onClick={() => onNewExperiment(name)}><div className="glyphicon glyphicon-plus" /> New Experiment</button>
                    </div>
                </div>
            </div>
        </div>
    );
}

<<<<<<< HEAD
ProjectPanel.propTypes = {
    name: PropTypes.string.isRequired,
    description: PropTypes.string.isRequired,
    onNewExperiment: PropTypes.func.isRequired,
};
=======
ProjectPanel.propTypes = myTypes.projectShape;
>>>>>>> a458f5a4
<|MERGE_RESOLUTION|>--- conflicted
+++ resolved
@@ -1,4 +1,5 @@
 import React from 'react';
+import PropTypes from 'prop-types';
 import myTypes from '../prop-types';
 
 export default function ProjectPanel({ name, description, onNewExperiment }) {
@@ -22,12 +23,7 @@
     );
 }
 
-<<<<<<< HEAD
 ProjectPanel.propTypes = {
-    name: PropTypes.string.isRequired,
-    description: PropTypes.string.isRequired,
     onNewExperiment: PropTypes.func.isRequired,
-};
-=======
-ProjectPanel.propTypes = myTypes.projectShape;
->>>>>>> a458f5a4
+    ...myTypes.projectShape,
+};