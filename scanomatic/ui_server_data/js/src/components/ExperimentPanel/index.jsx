import PropTypes from 'prop-types';
import React from 'react';
import ScanningJobStatusLabel from '../ScanningJobStatusLabel';
import { renderDuration } from '../ScanningJobPanelBody';
import Duration from '../../Duration';
import myProps from '../../prop-types';
import ScanningJobRemoveDialogue from '../ScanningJobRemoveDialogue';
import ScanningJobFeatureExtractDialogue from '../ScanningJobFeatureExtractDialogue';
import ScanningJobStopDialogue from '../ScanningJobStopDialogue';

const millisecondsPerMinute = 60000;

export default class ExperimentPanel extends React.Component {
    constructor(props) {
        super(props);
        this.state = { dialogue: null };
        this.handleDismissDialogue = () => this.setState({ dialogue: null });
        this.handleShowRemoveDialogue = () => this.setState({ dialogue: 'remove' });
        this.handleShowStopDialogue = () => this.setState({ dialogue: 'stop' });
        this.handleShowFeatureExtractDialogue = () => this.setState({ dialogue: 'extract' });
        this.handleToggleExpand = this.handleToggleExpand.bind(this);
    }

    getExpanded() {
        return this.state.expanded == null ? this.props.defaultExpanded : this.state.expanded;
    }

    handleToggleExpand() {
        const expanded = this.getExpanded();
        this.setState({ expanded: !expanded });
    }

    getStatus() {
        const {
            started, end, stopped, done,
        } = this.props;
        if (done) return 'Done';
        if (!started) return 'Planned';
        if (stopped) return 'Analysis';
        if (end < new Date()) return 'Analysis';
        return 'Running';
    }

    getActionButtons(status) {
        const {
            id, name, onStart, onReopen, onDone,
        } = this.props;
        const actions = [];

        if (status === 'Planned') {
            actions.push((
                <button
                    key="action-start"
                    type="button"
                    className="btn btn-default btn-block experiment-action-start"
                    onClick={() => onStart(id)}
                >
                    <span className="glyphicon glyphicon-play" /> Start
                </button>
            ));
            actions.push((
                <button
                    key="action-remove"
                    type="button"
                    className="btn btn-default btn-block experiment-action-remove"
                    onClick={this.handleShowRemoveDialogue}
                >
                    <span className="glyphicon glyphicon-remove" /> Remove
                </button>
            ));
        } else if (status === 'Running') {
            actions.push((
                <button
                    key="action-stop"
                    type="button"
                    className="btn btn-default btn-block experiment-action-stop"
                    onClick={this.handleShowStopDialogue}
                >
                    <span className="glyphicon glyphicon-stop" /> Stop
                </button>
            ));
        } else if (status === 'Analysis') {
            actions.push((
                <a
                    key="action-compile"
                    role="button"
                    className="btn btn-default btn-block experiment-action-compile"
                    href={`/compile?projectdirectory=root/${encodeURI(id)}`}
                >
                    <span className="glyphicon glyphicon-flash" /> Compile
                </a>
            ));
            actions.push((
                <a
                    key="action-analyse"
                    role="button"
                    className="btn btn-default btn-block experiment-action-analyse"
                    href={`/analysis?compilationfile=root/${encodeURI(id)}/${encodeURI(id)}.project.compilation`}
                >
                    <span className="glyphicon glyphicon-flash" /> Analyse
                </a>
            ));
            actions.push((
                <button
                    key="action-extract"
                    type="button"
                    className="btn btn-default btn-block experiment-action-extract"
                    onClick={this.handleShowFeatureExtractDialogue}
                >
                    <span className="glyphicon glyphicon-flash" /> Extract Features
                </button>
            ));
            actions.push((
                <a
                    key="action-qc"
                    role="button"
                    className="btn btn-default btn-block experiment-action-qc"
                    href={`/qc_norm?analysisdirectory=${encodeURI(id)}/analysis&project=${encodeURI(name)}`}
                >
                    <span className="glyphicon glyphicon-flash" /> Quality Control
                </a>
            ));
            actions.push((
                <button
                    key="action-done"
                    type="button"
                    className="btn btn-default btn-block experiment-action-done"
                    onClick={() => onDone(id)}
                >
                    <span className="glyphicon glyphicon-ok" /> Done
                </button>
            ));
        } else if (status === 'Done') {
            actions.push((
                <button
                    key="action-reopen"
                    type="button"
                    className="btn btn-default btn-block experiment-action-reopen"
                    onClick={() => onReopen(id)}
                >
                    <span className="glyphicon glyphicon-pencil" /> Re-open
                </button>
            ));
        }
        return actions;
    }

    getPanelContents(status) {
        const {
            id, name, description, duration, interval, scanner, started, end,
            onRemove, stopped, onStop, onFeatureExtract,
        } = this.props;
        const contents = [];
        const { dialogue } = this.state;
        const actions = this.getActionButtons(status);

        contents.push(
            <div className="panel-body" key="panel-body">
                <div className="row description-and-actions">
                    <div className="col-md-9">
                        <div className="text-justify experiment-description">{description}</div>
                    </div>
                    <div className="col-md-3 action-buttons">
                        {actions}
                    </div>
                </div>
            </div>
        );
        if (dialogue === 'remove') {
            contents.push(
                <ScanningJobRemoveDialogue
                    name={name}
                    onConfirm={() => onRemove(id)}
                    onCancel={this.handleDismissDialogue}
                    key="remove-dialouge"
                />
            );
        }
        if (dialogue === 'stop') {
            contents.push(
                <ScanningJobStopDialogue
                    name={name}
                    onConfirm={reason => onStop(id, reason)}
                    onCancel={this.handleDismissDialogue}
                    key="stop-dialouge"
                />
            );
        }
        if (dialogue === 'extract') {
            contents.push(
                <ScanningJobFeatureExtractDialogue
                    name={name}
                    onConfirm={keepQC => onFeatureExtract(id, keepQC)}
                    onCancel={this.handleDismissDialogue}
                    key="extract-dialogue"
                />
            );
        }
        if (!dialogue) {
            contents.push(
                <table className="table experiment-stats" key="experiment-stats">
                    <tbody>
                        <tr className="experiment-duration">
                            <td>Duration</td>
                            <td>{renderDuration(Duration.fromMilliseconds(duration))}</td>
                        </tr>
                        <tr className="experiment-interval">
                            <td>Interval</td>
                            <td>{Math.round(interval / millisecondsPerMinute)} minutes</td>
                        </tr>
                        <tr className="experiment-scanner">
                            <td>Scanner</td>
                            <td>
                                {scanner.name} (
                                    {scanner.power ? 'online' : 'offline'},&nbsp;
                                    {scanner.owned ? 'occupied' : 'free'}
                                )
                            </td>
                        </tr>
                        {started &&
                            <tr className="experiment-started">
                                <td>Started</td>
                                <td>{started.toString()}</td>
                            </tr>
                        }
                        {end &&
                            <tr className="experiment-end">
                                <td>{status === 'Running' ? 'Ends' : 'Ended'}</td>
                                <td>{end.toString()}</td>
                            </tr>
                        }
                        {stopped &&
                            <tr className="experiment-stopped">
                                <td>Stopped</td>
                                <td>{stopped.toString()}</td>
                            </tr>
                        }
                    </tbody>
                </table>
            );
        }

        return contents;
    }

    render() {
        const { name } = this.props;
        const status = this.getStatus();
        const expanded = this.getExpanded();

        return (
            <div
                className="panel panel-default experiment-listing"
                data-experimentname={name}
            >
                <div
                    className="panel-heading"
                    onClick={this.handleToggleExpand}
                    role="button"
                    tabIndex="-1"
                >
                    <div
                        className={
                            expanded
                                ? 'glyphicon glyphicon-collapse-up'
                                : 'glyphicon glyphicon-collapse-down'
                        }
                    /> <h3 className="panel-title">{name}</h3>
                    <ScanningJobStatusLabel status={status} />
                </div>
                {expanded && this.getPanelContents(status)}
            </div>
        );
    }
}

ExperimentPanel.propTypes = {
    id: PropTypes.string.isRequired,
    name: PropTypes.string.isRequired,
    description: PropTypes.string,
    duration: PropTypes.number.isRequired,
    interval: PropTypes.number.isRequired,
    scanner: PropTypes.shape(myProps.scannerShape).isRequired,
    onStart: PropTypes.func.isRequired,
    onRemove: PropTypes.func.isRequired,
    onStop: PropTypes.func.isRequired,
    onDone: PropTypes.func.isRequired,
    onReopen: PropTypes.func.isRequired,
    onFeatureExtract: PropTypes.func.isRequired,
    started: PropTypes.instanceOf(Date),
    end: PropTypes.instanceOf(Date),
    stopped: PropTypes.instanceOf(Date),
<<<<<<< HEAD
    done: PropTypes.bool.isRequired,
    defaultExpanded: PropTypes.bool,
=======
    done: PropTypes.bool,
>>>>>>> 5e073125
};

ExperimentPanel.defaultProps = {
    description: null,
    started: null,
    end: null,
    stopped: null,
<<<<<<< HEAD
    defaultExpanded: false,
=======
    done: false,
>>>>>>> 5e073125
};<|MERGE_RESOLUTION|>--- conflicted
+++ resolved
@@ -290,12 +290,8 @@
     started: PropTypes.instanceOf(Date),
     end: PropTypes.instanceOf(Date),
     stopped: PropTypes.instanceOf(Date),
-<<<<<<< HEAD
-    done: PropTypes.bool.isRequired,
+    done: PropTypes.bool,
     defaultExpanded: PropTypes.bool,
-=======
-    done: PropTypes.bool,
->>>>>>> 5e073125
 };
 
 ExperimentPanel.defaultProps = {
@@ -303,9 +299,6 @@
     started: null,
     end: null,
     stopped: null,
-<<<<<<< HEAD
+    done: false,
     defaultExpanded: false,
-=======
-    done: false,
->>>>>>> 5e073125
 };