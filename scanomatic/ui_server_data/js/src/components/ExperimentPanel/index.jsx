import PropTypes from 'prop-types';
import React from 'react';
import ScanningJobStatusLabel from '../ScanningJobStatusLabel';
import { renderDuration } from '../ScanningJobPanelBody';
import Duration from '../../Duration';
import myProps from '../../prop-types';
import ScanningJobRemoveDialogue from '../ScanningJobRemoveDialogue';
import ScanningJobFeatureExtractDialogue from '../ScanningJobFeatureExtractDialogue';
import ScanningJobStopDialogue from '../ScanningJobStopDialogue';

const millisecondsPerMinute = 60000;

export function formatScannerStatus(scanner) {
    const { name, power, owned } = scanner;
    return `${name} (${power ? 'online' : 'offline'}, ${owned ? 'occupied' : 'free'})`;
}

export function formatPinning(pinning) {
    const spans = [];
    pinning.forEach((value, plate) => {
        if (value === '') {
            spans.push((
                <span className="pinning-format" key="plate-{plate}">
                    Plate {plate}: <span className="glyphicon glyphicon-ban-circle" aria-hidden="true" />
                </span>
            ));
        } else {
            spans.push((
                <span className="pinning-format" key="plate-{plate}">
                    Plate {plate}: <em>{value}</em>
                </span>
            ));
        }
    });
    return spans;
}

export default class ExperimentPanel extends React.Component {
    constructor(props) {
        super(props);
        this.state = { dialogue: null };
        this.handleDismissDialogue = () => this.setState({ dialogue: null });
        this.handleShowRemoveDialogue = () => this.setState({ dialogue: 'remove' });
        this.handleShowStopDialogue = () => this.setState({ dialogue: 'stop' });
        this.handleShowFeatureExtractDialogue = () => this.setState({ dialogue: 'extract' });
        this.handleToggleExpand = this.handleToggleExpand.bind(this);
        this.handleStopExperiment = (reason) => {
            this.setState({ dialogue: null });
            props.onStop(props.id, reason);
        };
    }

    getExpanded() {
        return this.state.expanded == null ? this.props.defaultExpanded : this.state.expanded;
    }

    getStatus() {
        const {
            started, end, stopped, done,
        } = this.props;
        if (done) return 'Done';
        if (!started) return 'Planned';
        if (stopped) return 'Analysis';
        if (end < new Date()) return 'Analysis';
        return 'Running';
    }

    getActionButtons(status) {
        const {
            id, name, onStart, onReopen, onDone,
        } = this.props;
        const actions = [];

        if (status === 'Planned') {
            actions.push((
                <button
                    key="action-start"
                    type="button"
                    className="btn btn-default btn-block experiment-action-start"
                    onClick={() => onStart(id)}
                >
                    <span className="glyphicon glyphicon-play" /> Start
                </button>
            ));
            actions.push((
                <button
                    key="action-remove"
                    type="button"
                    className="btn btn-default btn-block experiment-action-remove"
                    onClick={this.handleShowRemoveDialogue}
                >
                    <span className="glyphicon glyphicon-remove" /> Remove
                </button>
            ));
        } else if (status === 'Running') {
            actions.push((
                <button
                    key="action-stop"
                    type="button"
                    className="btn btn-default btn-block experiment-action-stop"
                    onClick={this.handleShowStopDialogue}
                >
                    <span className="glyphicon glyphicon-stop" /> Stop
                </button>
            ));
        } else if (status === 'Analysis') {
            actions.push((
                <a
                    key="action-compile"
                    role="button"
                    className="btn btn-default btn-block experiment-action-compile"
                    href={`/compile?projectdirectory=root/${encodeURI(id)}`}
                >
                    <span className="glyphicon glyphicon-flash" /> Compile
                </a>
            ));
            actions.push((
                <a
                    key="action-analyse"
                    role="button"
                    className="btn btn-default btn-block experiment-action-analyse"
                    href={`/analysis?compilationfile=root/${encodeURI(id)}/${encodeURI(id)}.project.compilation`}
                >
                    <span className="glyphicon glyphicon-flash" /> Analyse
                </a>
            ));
            actions.push((
                <button
                    key="action-extract"
                    type="button"
                    className="btn btn-default btn-block experiment-action-extract"
                    onClick={this.handleShowFeatureExtractDialogue}
                >
                    <span className="glyphicon glyphicon-flash" /> Extract Features
                </button>
            ));
            actions.push((
                <a
                    key="action-qc"
                    role="button"
                    className="btn btn-default btn-block experiment-action-qc"
                    href={`/qc_norm?analysisdirectory=${encodeURI(id)}/analysis&project=${encodeURI(name)}`}
                >
                    <span className="glyphicon glyphicon-flash" /> Quality Control
                </a>
            ));
            actions.push((
                <button
                    key="action-done"
                    type="button"
                    className="btn btn-default btn-block experiment-action-done"
                    onClick={() => onDone(id)}
                >
                    <span className="glyphicon glyphicon-ok" /> Done
                </button>
            ));
        } else if (status === 'Done') {
            actions.push((
                <button
                    key="action-reopen"
                    type="button"
                    className="btn btn-default btn-block experiment-action-reopen"
                    onClick={() => onReopen(id)}
                >
                    <span className="glyphicon glyphicon-pencil" /> Re-open
                </button>
            ));
        }
        return actions;
    }

    getPanelContents(status) {
        const {
            id, name, description, duration, interval, scanner, started, end,
<<<<<<< HEAD
            onRemove, stopped, onStop, onFeatureExtract, pinning,
=======
            onRemove, stopped, reason, onFeatureExtract,
>>>>>>> e8e90e89
        } = this.props;
        const contents = [];
        const { dialogue } = this.state;
        const actions = this.getActionButtons(status);

        contents.push(
            <div className="panel-body" key="panel-body">
                <div className="row description-and-actions">
                    <div className="col-md-9">
                        <div className="text-justify experiment-description">{description}</div>
                    </div>
                    <div className="col-md-3 action-buttons">
                        {actions}
                    </div>
                </div>
            </div>,
        );
        if (dialogue === 'remove') {
            contents.push(
                <ScanningJobRemoveDialogue
                    name={name}
                    onConfirm={() => onRemove(id)}
                    onCancel={this.handleDismissDialogue}
                    key="remove-dialouge"
                />,
            );
        }
        if (dialogue === 'stop') {
            contents.push(
                <ScanningJobStopDialogue
                    name={name}
                    onConfirm={this.handleStopExperiment}
                    onCancel={this.handleDismissDialogue}
                    key="stop-dialouge"
                />,
            );
        }
        if (dialogue === 'extract') {
            contents.push(
                <ScanningJobFeatureExtractDialogue
                    name={name}
                    onConfirm={keepQC => onFeatureExtract(id, keepQC)}
                    onCancel={this.handleDismissDialogue}
                    key="extract-dialogue"
                />,
            );
        }
        if (!dialogue) {
            let endLabel = 'Ended';
            if (stopped) endLabel = 'Planned end';
            if (status === 'Running') endLabel = 'Ending';

            contents.push(
                <table className="table experiment-stats" key="experiment-stats">
                    <tbody>
                        <tr className="experiment-duration">
                            <td>Duration</td>
                            <td>{renderDuration(Duration.fromMilliseconds(duration))}</td>
                        </tr>
                        <tr className="experiment-interval">
                            <td>Interval</td>
                            <td>{Math.round(interval / millisecondsPerMinute)} minutes</td>
                        </tr>
                        <tr className="experiment-scanner">
                            <td>Scanner</td>
                            <td>{formatScannerStatus(scanner)}</td>
                        </tr>
                        <tr className="experiment-pinning">
                            <td>Pinning</td>
                            <td>{formatPinning(pinning)}</td>
                        </tr>
                        {started &&
                            <tr className="experiment-started">
                                <td>Started</td>
                                <td>{started.toString()}</td>
                            </tr>
                        }
                        {end &&
                            <tr className="experiment-end">
                                <td>{endLabel}</td>
                                <td>{end.toString()}</td>
                            </tr>
                        }
                        {stopped &&
                            <tr className="experiment-stopped">
                                <td>Stopped</td>
                                <td>{stopped.toString()}</td>
                            </tr>
                        }
                        {reason &&
                            <tr className="experiment-stop-reason">
                                <td>Stop reason</td>
                                <td>{reason}</td>
                            </tr>
                        }
                    </tbody>
                </table>,
            );
        }

        return contents;
    }

    handleToggleExpand() {
        this.setState({ expanded: !this.getExpanded() });
    }

    render() {
        const { name } = this.props;
        const status = this.getStatus();
        const expanded = this.getExpanded();

        return (
            <div
                className="panel panel-default experiment-listing"
                data-experimentname={name}
            >
                <div
                    className="panel-heading"
                    onClick={this.handleToggleExpand}
                    role="button"
                    tabIndex="-1"
                >
                    <div
                        className={
                            expanded
                                ? 'glyphicon glyphicon-collapse-up'
                                : 'glyphicon glyphicon-collapse-down'
                        }
                    /> <h3 className="panel-title">{name}</h3>
                    <ScanningJobStatusLabel status={status} />
                </div>
                {expanded && this.getPanelContents(status)}
            </div>
        );
    }
}

ExperimentPanel.propTypes = {
    id: PropTypes.string.isRequired,
    name: PropTypes.string.isRequired,
    description: PropTypes.string,
    duration: PropTypes.number.isRequired,
    interval: PropTypes.number.isRequired,
    scanner: PropTypes.shape(myProps.scannerShape).isRequired,
    pinning: PropTypes.instanceOf(Map).isRequired,
    onStart: PropTypes.func.isRequired,
    onRemove: PropTypes.func.isRequired,
    onStop: PropTypes.func.isRequired,
    onDone: PropTypes.func.isRequired,
    onReopen: PropTypes.func.isRequired,
    onFeatureExtract: PropTypes.func.isRequired,
    started: PropTypes.instanceOf(Date),
    end: PropTypes.instanceOf(Date),
    stopped: PropTypes.instanceOf(Date),
    reason: PropTypes.string,
    done: PropTypes.bool,
    defaultExpanded: PropTypes.bool,
};

ExperimentPanel.defaultProps = {
    description: null,
    started: null,
    end: null,
    stopped: null,
    done: false,
    defaultExpanded: false,
    reason: null,
};<|MERGE_RESOLUTION|>--- conflicted
+++ resolved
@@ -172,11 +172,7 @@
     getPanelContents(status) {
         const {
             id, name, description, duration, interval, scanner, started, end,
-<<<<<<< HEAD
-            onRemove, stopped, onStop, onFeatureExtract, pinning,
-=======
-            onRemove, stopped, reason, onFeatureExtract,
->>>>>>> e8e90e89
+            onRemove, stopped, onFeatureExtract, pinning, reason,
         } = this.props;
         const contents = [];
         const { dialogue } = this.state;
