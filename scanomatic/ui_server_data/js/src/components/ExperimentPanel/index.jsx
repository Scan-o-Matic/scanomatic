import PropTypes from 'prop-types';
import React from 'react';
import ScanningJobStatusLabel from '../ScanningJobStatusLabel';
import { renderDuration } from '../ScanningJobPanelBody';
import Duration from '../../Duration';
import myProps from '../../prop-types';
import ScanningJobRemoveButton from '../ScanningJobRemoveButton';
import ScanningJobRemoveDialogue from '../ScanningJobRemoveDialogue';

const millisecondsPerMinute = 60000;

<<<<<<< HEAD
export default class ExperimentPanel extends React.Component {
    constructor(props) {
        super(props);
        this.state = { dialogue: null };
        this.handleDismissDialogue = () => this.setState({ dialogue: null });
        this.handleShowRemoveDialogue = () => this.setState({ dialogue: 'remove' });
    }

    handleDialogue(dialogue) {
        this.setState({ dialogue });
    }

    render() {
        const {
            id, name, description, duration, interval, scanner, started, end,
            onStart, onRemove,
        } = this.props;
        const { dialogue } = this.state;
        const actions = [];
        const status = started ? 'Running' : 'Planned';

        if (status === 'Planned') {
            actions.push((
                <button
                    key="action-start"
                    type="button"
                    className="btn btn-default btn-block experiment-action-start"
                    onClick={() => onStart(id)}
                >
                    <span className="glyphicon glyphicon-play" /> Start
                </button>
            ));
            actions.push((
                <ScanningJobRemoveButton
                    identifier={id}
                    onRemoveJob={this.handleShowRemoveDialogue}
                    key="action-remove"
                    className="btn btn-default btn-block experiment-action-remove"
                />
            ));
        }
        return (
            <div
                className="panel panel-default experiment-listing"
                data-experimentname={name}
            >
                <div className="panel-heading">
                    <h3 className="panel-title">{name}</h3>
                    <ScanningJobStatusLabel status={status} />
                </div>
                <div className="panel-body">
                    <div className="row">
                        <div className="col-md-9">
                            <div className="text-justify experiment-description">{description}</div>
                        </div>
                        <div className="col-md-3 action-buttons">
                            {actions}
                        </div>
=======
export default function ExperimentPanel({
    name, description, duration, interval, scanner, status,
}) {
    return (
        <div
            className="panel panel-default experiment-listing"
            data-experimentname={name}
        >
            <div className="panel-heading">
                <h3 className="panel-title">{name}</h3>
                <ScanningJobStatusLabel status={status} />
            </div>
            <div className="panel-body">
                <div className="row description-and-actions">
                    <div className="col-md-9">
                        <div className="text-justify experiment-description">{description}</div>
>>>>>>> 291964ec
                    </div>
                </div>
                {dialogue && dialogue === 'remove' &&
                    <ScanningJobRemoveDialogue
                        name={name}
                        onConfirm={() => onRemove(id)}
                        onCancel={this.handleDismissDialogue}
                    />
                }
                {!dialogue &&
                    <table className="table experiment-stats">
                        <tbody>
                            <tr className="experiment-duration">
                                <td>Duration</td>
                                <td>{renderDuration(Duration.fromMilliseconds(duration))}</td>
                            </tr>
                            <tr className="experiment-interval">
                                <td>Interval</td>
                                <td>{Math.round(interval / millisecondsPerMinute)} minutes</td>
                            </tr>
                            <tr className="experiment-scanner">
                                <td>Scanner</td>
                                <td>{scanner.name} ({scanner.power ? 'online' : 'offline'}, {scanner.owned ? 'occupied' : 'free'})</td>
                            </tr>
                            {started &&
                                <tr className="experiment-started">
                                    <td>Started</td>
                                    <td>{started.toString()}</td>
                                </tr>
                            }
                            {end &&
                                <tr className="experiment-end">
                                    <td>{status === 'Running' ? 'Ends' : 'Ended'}</td>
                                    <td>{end.toString()}</td>
                                </tr>
                            }
                        </tbody>
                    </table>
                }
            </div>
        );
    }
}

ExperimentPanel.propTypes = {
    id: PropTypes.string.isRequired,
    name: PropTypes.string.isRequired,
    description: PropTypes.string,
    duration: PropTypes.number.isRequired,
    interval: PropTypes.number.isRequired,
    scanner: PropTypes.shape(myProps.scannerShape).isRequired,
    onStart: PropTypes.func.isRequired,
    onRemove: PropTypes.func.isRequired,
    started: PropTypes.instanceOf(Date),
    end: PropTypes.instanceOf(Date),
};

ExperimentPanel.defaultProps = {
    description: null,
    started: null,
    end: null,
};<|MERGE_RESOLUTION|>--- conflicted
+++ resolved
@@ -9,7 +9,6 @@
 
 const millisecondsPerMinute = 60000;
 
-<<<<<<< HEAD
 export default class ExperimentPanel extends React.Component {
     constructor(props) {
         super(props);
@@ -61,31 +60,13 @@
                     <ScanningJobStatusLabel status={status} />
                 </div>
                 <div className="panel-body">
-                    <div className="row">
+                    <div className="row description-and-actions">
                         <div className="col-md-9">
                             <div className="text-justify experiment-description">{description}</div>
                         </div>
                         <div className="col-md-3 action-buttons">
                             {actions}
                         </div>
-=======
-export default function ExperimentPanel({
-    name, description, duration, interval, scanner, status,
-}) {
-    return (
-        <div
-            className="panel panel-default experiment-listing"
-            data-experimentname={name}
-        >
-            <div className="panel-heading">
-                <h3 className="panel-title">{name}</h3>
-                <ScanningJobStatusLabel status={status} />
-            </div>
-            <div className="panel-body">
-                <div className="row description-and-actions">
-                    <div className="col-md-9">
-                        <div className="text-justify experiment-description">{description}</div>
->>>>>>> 291964ec
                     </div>
                 </div>
                 {dialogue && dialogue === 'remove' &&
