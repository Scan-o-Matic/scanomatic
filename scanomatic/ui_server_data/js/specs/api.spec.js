--- conflicted
+++ resolved
@@ -1,9 +1,5 @@
 import 'jasmine-ajax';
 
-<<<<<<< HEAD
-import { SetColonyCompression, SetColonyDetection, SetGridding, HasJquery } from '../src/api';
-=======
->>>>>>> 1656ef2e
 import * as API from '../src/api';
 
 const toHaveMethod = (util, customEqualityTesters) => ({
