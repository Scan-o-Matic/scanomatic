--- conflicted
+++ resolved
@@ -29,7 +29,6 @@
         expect(wrapper.find('PolynomialConstruction').exists()).toBeTruthy();
     });
 
-<<<<<<< HEAD
     it('should set 5 as the default polynomial degree', () => {
         const wrapper = shallow(<PolynomialConstructionContainer {...props} />);
         expect(wrapper.prop('degreeOfPolynomial')).toEqual(5);
@@ -40,12 +39,12 @@
         wrapper.prop('onDegreeOfPolynomialChange')({ target: { value: '42' } });
         wrapper.update();
         expect(wrapper.prop('degreeOfPolynomial')).toEqual(42);
-=======
+    });
+
     it('should pass onFinalizeCCC to <PolynomialContruction />', () => {
         const wrapper = shallow(<PolynomialConstructionContainer {...props} />);
         expect(wrapper.find('PolynomialConstruction').prop('onFinalizeCCC'))
             .toBe(onFinalizeCCC);
->>>>>>> 480b3811
     });
 
     it('should set properties of PolynomialConstruction from state', () => {
