--- conflicted
+++ resolved
@@ -35,24 +35,25 @@
                     <code>time_data.npy</code>.
                 </em></div>
 
+                <div class="section">
+                    <div class="onoffswitch keep-qc">
+                            <input type="checkbox" name="keep-qc"
+                                class="onoffswitch-checkbox keep-qc"
+                                id="keep-qc">
+                            <label class="onoffswitch-label keep-qc" for="keep-qc">
+                                <span class="onoffswitch-inner keep-qc">
+                                </span>
+                                <span class="onoffswitch-switch keep-qc">
+                                </span>
+                            </label>
+                    </div>
+                </div>
+
                 <button type="button" id="submit-button2"
                         onclick="Extract(this);">
                     Run Feature Extraction
                 </button>
 
-<<<<<<< HEAD
-                <div class="section">
-                    <div class="onoffswitch keep-qc">
-                            <input type="checkbox" name="keep-qc" class="onoffswitch-checkbox keep-qc" id="keep-qc">
-                            <label class="onoffswitch-label keep-qc" for="keep-qc">
-                                <span class="onoffswitch-inner keep-qc"></span>
-                                <span class="onoffswitch-switch keep-qc"></span>
-                            </label>
-                    </div>
-                </div>
-                <button type="button" id="submit-button2" onclick="Extract(this);">Run Feature Extraction</button>
-=======
->>>>>>> 0fa37138
             </form>
         </div>
 
