from __future__ import absolute_import
from scanomatic.util.datetime import is_utc


DATETIME_FORMAT = '%Y-%m-%dT%H:%M:%SZ'


def job2json(job):
    obj = {
        'identifier': job.identifier,
        'name': job.name,
        'duration': job.duration.total_seconds(),
        'interval': job.interval.total_seconds(),
        'scannerId': job.scanner_id,
    }
    if job.start_time is not None:
        assert is_utc(job.start_time)
<<<<<<< HEAD
        obj['startTime'] = job.start_time.strftime('%Y-%m-%dT%H:%M:%SZ')
    return obj


def scanner_status2json(status):
    obj = {
        'job': status.job,
    }
    if status.server_time is not None:
        assert is_utc(status.server_time)
        obj['serverTime'] = status.server_time.strftime('%Y-%m-%dT%H:%M:%SZ')
    return obj


def scanner2json(scanner, power=False, owner=None):
    obj = scanner._asdict()
    obj['power'] = power
    obj['owner'] = owner
    return obj
=======
        obj['startTime'] = job.start_time.strftime(DATETIME_FORMAT)
    return obj


def scan2json(scan):
    return {
        'id': scan.id,
        'startTime': scan.start_time.strftime(DATETIME_FORMAT),
        'endTime': scan.end_time.strftime(DATETIME_FORMAT),
        'scanJobId': scan.scanjob_id,
        'digest': scan.digest,
    }
>>>>>>> 2d3188a1
<|MERGE_RESOLUTION|>--- conflicted
+++ resolved
@@ -15,27 +15,6 @@
     }
     if job.start_time is not None:
         assert is_utc(job.start_time)
-<<<<<<< HEAD
-        obj['startTime'] = job.start_time.strftime('%Y-%m-%dT%H:%M:%SZ')
-    return obj
-
-
-def scanner_status2json(status):
-    obj = {
-        'job': status.job,
-    }
-    if status.server_time is not None:
-        assert is_utc(status.server_time)
-        obj['serverTime'] = status.server_time.strftime('%Y-%m-%dT%H:%M:%SZ')
-    return obj
-
-
-def scanner2json(scanner, power=False, owner=None):
-    obj = scanner._asdict()
-    obj['power'] = power
-    obj['owner'] = owner
-    return obj
-=======
         obj['startTime'] = job.start_time.strftime(DATETIME_FORMAT)
     return obj
 
@@ -48,4 +27,20 @@
         'scanJobId': scan.scanjob_id,
         'digest': scan.digest,
     }
->>>>>>> 2d3188a1
+
+
+def scanner_status2json(status):
+    obj = {
+        'job': status.job,
+    }
+    if status.server_time is not None:
+        assert is_utc(status.server_time)
+        obj['serverTime'] = status.server_time.strftime(DATETIME_FORMAT)
+    return obj
+
+
+def scanner2json(scanner, power=False, owner=None):
+    obj = scanner._asdict()
+    obj['power'] = power
+    obj['owner'] = owner
+    return obj