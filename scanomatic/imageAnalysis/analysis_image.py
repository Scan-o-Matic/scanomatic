"""The module hold the object that coordinates plates"""
__author__ = "Martin Zackrisson"
__copyright__ = "Swedish copyright laws apply"
__credits__ = ["Martin Zackrisson"]
__license__ = "GPL v3.0"
__version__ = "0.9991"
__maintainer__ = "Martin Zackrisson"
__email__ = "martin.zackrisson@gu.se"
__status__ = "Development"

#
# DEPENDENCIES
#

import os
import matplotlib.image as plt_img
import numpy as np
#
# SCANNOMATIC LIBRARIES
#

import grid_array
import first_pass_image
<<<<<<< HEAD
import support
import scanomatic.io.paths as paths
import scanomatic.io.app_config as app_config_module
import scanomatic.io.logger as logger

#
# EXCEPTIONS
#


class Slice_Outside_Image(Exception):
    pass

=======
from scanomatic.io.paths import Paths
from scanomatic.io.logger import Logger
from scanomatic.models.analysis_model import IMAGE_ROTATIONS
>>>>>>> 5210cf16


#
# CLASS Project_Image
#


# noinspection PyTypeChecker
class ProjectImage(object):

<<<<<<< HEAD
        self._logger = logger.Logger('Analysis Image')
=======
    def __init__(self, analysis_model, scanning_meta_data):
>>>>>>> 5210cf16

        self._analysis_model = analysis_model
        self._scanning_meta_data = scanning_meta_data
        self._logger = Logger("Analysis Image")
        self.fixture = self._load_fixture()

        self._im_loaded = False
        self.im = None

        self._grid_arrays = self._get_grid_arrays()
        self.features = self._get_init_features(self._grid_arrays)

    def _get_init_features(self, grid_arrays):

        def length_needed(keys):

            return max(keys) + 1

        if grid_arrays:
            return [None] * length_needed(grid_arrays.keys())
        else:
            return []

    @property
    def active_plates(self):
        return len(self._grid_arrays)

    def _load_fixture(self):

        paths = Paths()
        if self._analysis_model.use_local_fixture or not self._scanning_meta_data.fixture:
            fixture_name = paths.experiment_local_fixturename
            fixture_directory = os.path.dirname(self._analysis_model.first_pass_file)
        else:
            fixture_name = paths.get_fixture_path(self._scanning_meta_data.fixture, only_name=True)
            fixture_directory = None

        return first_pass_image.Image(
            fixture_name,
            fixture_directory=fixture_directory)

    def __getitem__(self, key):

        return self._grid_arrays[key]

    def _get_grid_arrays(self):

        grid_arrays = {}

        for index, pinning in enumerate(self._analysis_model.pinning_matrices):

            if pinning and self._plate_is_analysed(index):

                grid_arrays[index] = grid_array.GridArray(index, pinning, self.fixture, self._analysis_model)

            else:

                if pinning:

                    self._logger.info("Skipping plate {0} because suppressing non-focal positions".format(index))

                else:

                    self._logger.info("Plate {0} not analysed because lacks pinning".format(index))

        return grid_arrays

    def _plate_is_analysed(self, index):

        return not self._analysis_model.suppress_non_focal or index == self._analysis_model.focus_position[0]

    def set_grid(self, image_model, save_name=None):

        if save_name is None:
            save_name = os.sep.join((self._analysis_model.output_directory, "grid___origin_plate_"))

        self.load_image(image_model.path)

        if self._im_loaded:

            for index in self._grid_arrays:

                plate_models = [plate_model for plate_model in image_model.plates if plate_model.index == index]
                if plate_models:
                    plate_model = plate_models[0]
                else:
                    self._logger.error("Expected to find a plate model with index {0}, but only have {1}".format(
                        index, [plate_model.index for plate_model in image_model.plates]))
                    continue

                im = self.get_im_section(plate_model)

<<<<<<< HEAD
                if im is None:
                    return None
                elif self._grid_correction is None:
                    self._grid_arrays[idGA].set_grid(
=======
                if self._analysis_model.grid_model.gridding_offsets is None:
                    self._grid_arrays[index].set_grid(
>>>>>>> 5210cf16
                        im, save_name=save_name,
                        grid_correction=None)
                else:
                    self._grid_arrays[index].set_grid(
                        im, save_name=save_name,
                        grid_correction=self._analysis_model.grid_model.gridding_offset[index])

    def load_image(self, path):

        try:

            self.im = plt_img.imread(path)
            self._im_loaded = True

        except (TypeError, IOError):

            alt_path = os.path.join(os.path.dirname(self._analysis_model.first_pass_file),
                                    os.path.basename(path))

            self._logger.warning("Failed to load image at '{0}', trying '{1}'.".format(
                path, alt_path
            ))
            try:

                self.im = plt_img.imread(alt_path)
                self._im_loaded = True

            except (TypeError, IOError):

                self._im_loaded = False

        if self._im_loaded:
            self._logger.info("Image loaded")
        else:
            self._logger.error("Failed to load image")

        self.validate_rotation()
        self._convert_to_grayscale()

    def _convert_to_grayscale(self):
        if self.im.ndim == 3:
            self.im = np.dot(self.im[..., :3], [0.299, 0.587, 0.144])

    def validate_rotation(self):

        pass

    @property
    def orientation(self):

<<<<<<< HEAD
            F.sort(axis=0)

            #SET AXIS ORDER DEPENDING ON VERSION
            if (self.fixture['version'] >=
                    self._config.version_first_pass_change_1):

                dim1 = 1
                dim2 = 0

            else:

                dim1 = 0
                dim2 = 1

            #TAKE LOADED IM IF NON SUPPLIED
            if im is None:
                im = self.im

            #CORRECT FOR IM OUT OF BOUNDS
            low = 0
            high = 1
            d1_correction = 0
            d2_correction = 0

            if F[low, dim1] < 0:
                #upper_correction = F[0, dim1]
                F[low, dim1] = 0
            if F[low, dim2] < 0:
                #upper_correction = F[0, dim2]
                F[low, dim2] = 0

            if F[high, dim1] > im.shape[0]:
                F[high, dim1] = im.shape[0]
            if F[high, dim2] > im.shape[1]:
                F[high, dim2] = im.shape[1]

            #RECORD LOW VALUE CORRECTION ON EITHER DIM (THIS MEANS GRID
            #NEEDS TO BE OFFSET
            self._set_current_grid_move(d1=d1_correction, d2=d2_correction)

            #CHECK SO THAT PLATE SHAPE IS AGREEING WITH IM SHAPE
            #(MUST HAVE THE SAME ORIENTATION)
            if self._get_slice_sanity_check(
                    im,
                    d1=F[high, dim1] - F[low, dim1],
                    d2=F[high, dim2] - F[low, dim2]) or run_insane:

                #Sections the area of the image referring to the plate
                plate_im = im[F[low, dim1]: F[high, dim1],
                              F[low, dim2]: F[high, dim2]]

                #Determines the shorter dimension
                short_dim = [p == min(plate_im.shape) for
                             p in plate_im.shape].index(True)

                #Causes the flipping along the short dimension
                slicer = [i != short_dim and slice(None, None, None) or
                          slice(None, None, -1) for i in range(plate_im.ndim)]

                return plate_im[slicer]

            else:

                self._logger.critical(
                    "Plate will be disregarded. " +
                    "im {0} , slice {1}, scaled by {2} fixture {3} {4}".format(
                        im.shape,
                        np.s_[F[low, dim1]:F[high, dim1], F[low, dim2],
                              F[high, dim2]],
                        scale_factor,
                        self.fixture['name'],
                        self.fixture['version']))

                return None

    def _set_current_grid_move(self, d1, d2):
=======
        if not self._im_loaded:
            return IMAGE_ROTATIONS.None
        elif self.im.shape[0] > self.im.shape[1]:
            return IMAGE_ROTATIONS.Portrait
        else:
            return IMAGE_ROTATIONS.Landscape
>>>>>>> 5210cf16

    def get_im_section(self, plate_model, im=None):

        def _flip_axis(a, b):

            return b, a

<<<<<<< HEAD
            s = "Current shape is {0} x {1}.".format(d1, d2)
            s += " Image is {0} x {1}.".format(im.shape[0], im.shape[1])
            s += " They must have same orientation"
            self._logger.critical(s)
=======
        def _bound(bounds, a, b):
>>>>>>> 5210cf16

            def bounds_check(bound, val):

                if 0 <= val < bound:
                    return val
                elif val < 0:
                    return 0
                else:
                    return bound - 1

            return ((bounds_check(bounds[0], a[0]),
                     bounds_check(bounds[0], a[1])),
                    (bounds_check(bounds[1], b[0]),
                     bounds_check(bounds[1], b[1])))

        if not im:
            if self._im_loaded:
                im = self.im
            else:
                return

        x = sorted((plate_model.x1, plate_model.x2))
        y = sorted((plate_model.y1, plate_model.y2))

        if self.orientation == IMAGE_ROTATIONS.Landscape:
            x, y = _flip_axis(x, y)

        x, y = _bound(im.shape, x, y)
        section = im[x[0]: x[1], y[0]: y[1]]

        return self._flip_short_dimension(section, im.shape)

    @staticmethod
    def _flip_short_dimension(section, im_shape):

        short_dim = [p == min(im_shape) for
                     p in im_shape].index(True)

        def get_slicer(idx):
            if idx == short_dim:
                return slice(None, None, -1)
            else:
                # noinspection PyTypeChecker
                return slice(None)

        slicer = []
        for i in range(len(im_shape)):
            slicer.append(get_slicer(i))

        return section[slicer]

    def _set_current_grid_move(self, d1, d2):

        self._grid_corrections = np.array((d1, d2))

    def get_analysis(self, image_model):

        self.load_image(image_model.path)

        if self._im_loaded is False:
            return None

        if not image_model.grayscale_values:
            return None

        if not image_model.grayscale_targets:
            image_model.grayscale_targets = self.fixture['grayscaleTarget']
            if not image_model.grayscale_targets:
                return None

        for plate in image_model.plates:

<<<<<<< HEAD
            im = self.get_im_section(features[plateIndex], scale_factor)
            if im is None:
                continue

            gridArray = self._grid_arrays[plateIndex]
            gridArray.doAnalysis(
                im,
                grayscaleSource=grayscaleSource,
                grayscaleTarget=grayscaleTarget,
                watch_colony=watch_colony,
                save_grid_name=save_grid_name,
                identifier_time=identifier_time,
                grid_correction=self._grid_corrections)
=======
            if plate.index in self._grid_arrays:
>>>>>>> 5210cf16

                im = self.get_im_section(plate)
                grid_arr = self._grid_arrays[plate.index]
                grid_arr.analyse(im, image_model)

                self.features[plate.index] = grid_arr.features

        if self._analysis_model.focus_position:
            self._record_focus_colony_data()

        return self.features

    def _record_focus_colony_data(self):

        focus_plate = self._grid_arrays[self._analysis_model.focus_position[0]]

        self.watch_grid_size = focus_plate.grid_cell_size
        self.watch_source = focus_plate.watch_source
        self.watch_blob = focus_plate.watch_blob
        self.watch_results = focus_plate.watch_results<|MERGE_RESOLUTION|>--- conflicted
+++ resolved
@@ -21,25 +21,9 @@
 
 import grid_array
 import first_pass_image
-<<<<<<< HEAD
-import support
-import scanomatic.io.paths as paths
-import scanomatic.io.app_config as app_config_module
-import scanomatic.io.logger as logger
-
-#
-# EXCEPTIONS
-#
-
-
-class Slice_Outside_Image(Exception):
-    pass
-
-=======
 from scanomatic.io.paths import Paths
 from scanomatic.io.logger import Logger
 from scanomatic.models.analysis_model import IMAGE_ROTATIONS
->>>>>>> 5210cf16
 
 
 #
@@ -50,11 +34,7 @@
 # noinspection PyTypeChecker
 class ProjectImage(object):
 
-<<<<<<< HEAD
-        self._logger = logger.Logger('Analysis Image')
-=======
     def __init__(self, analysis_model, scanning_meta_data):
->>>>>>> 5210cf16
 
         self._analysis_model = analysis_model
         self._scanning_meta_data = scanning_meta_data
@@ -147,15 +127,10 @@
 
                 im = self.get_im_section(plate_model)
 
-<<<<<<< HEAD
                 if im is None:
                     return None
-                elif self._grid_correction is None:
-                    self._grid_arrays[idGA].set_grid(
-=======
                 if self._analysis_model.grid_model.gridding_offsets is None:
                     self._grid_arrays[index].set_grid(
->>>>>>> 5210cf16
                         im, save_name=save_name,
                         grid_correction=None)
                 else:
@@ -206,91 +181,12 @@
     @property
     def orientation(self):
 
-<<<<<<< HEAD
-            F.sort(axis=0)
-
-            #SET AXIS ORDER DEPENDING ON VERSION
-            if (self.fixture['version'] >=
-                    self._config.version_first_pass_change_1):
-
-                dim1 = 1
-                dim2 = 0
-
-            else:
-
-                dim1 = 0
-                dim2 = 1
-
-            #TAKE LOADED IM IF NON SUPPLIED
-            if im is None:
-                im = self.im
-
-            #CORRECT FOR IM OUT OF BOUNDS
-            low = 0
-            high = 1
-            d1_correction = 0
-            d2_correction = 0
-
-            if F[low, dim1] < 0:
-                #upper_correction = F[0, dim1]
-                F[low, dim1] = 0
-            if F[low, dim2] < 0:
-                #upper_correction = F[0, dim2]
-                F[low, dim2] = 0
-
-            if F[high, dim1] > im.shape[0]:
-                F[high, dim1] = im.shape[0]
-            if F[high, dim2] > im.shape[1]:
-                F[high, dim2] = im.shape[1]
-
-            #RECORD LOW VALUE CORRECTION ON EITHER DIM (THIS MEANS GRID
-            #NEEDS TO BE OFFSET
-            self._set_current_grid_move(d1=d1_correction, d2=d2_correction)
-
-            #CHECK SO THAT PLATE SHAPE IS AGREEING WITH IM SHAPE
-            #(MUST HAVE THE SAME ORIENTATION)
-            if self._get_slice_sanity_check(
-                    im,
-                    d1=F[high, dim1] - F[low, dim1],
-                    d2=F[high, dim2] - F[low, dim2]) or run_insane:
-
-                #Sections the area of the image referring to the plate
-                plate_im = im[F[low, dim1]: F[high, dim1],
-                              F[low, dim2]: F[high, dim2]]
-
-                #Determines the shorter dimension
-                short_dim = [p == min(plate_im.shape) for
-                             p in plate_im.shape].index(True)
-
-                #Causes the flipping along the short dimension
-                slicer = [i != short_dim and slice(None, None, None) or
-                          slice(None, None, -1) for i in range(plate_im.ndim)]
-
-                return plate_im[slicer]
-
-            else:
-
-                self._logger.critical(
-                    "Plate will be disregarded. " +
-                    "im {0} , slice {1}, scaled by {2} fixture {3} {4}".format(
-                        im.shape,
-                        np.s_[F[low, dim1]:F[high, dim1], F[low, dim2],
-                              F[high, dim2]],
-                        scale_factor,
-                        self.fixture['name'],
-                        self.fixture['version']))
-
-                return None
-
-    def _set_current_grid_move(self, d1, d2):
-=======
         if not self._im_loaded:
             return IMAGE_ROTATIONS.None
         elif self.im.shape[0] > self.im.shape[1]:
             return IMAGE_ROTATIONS.Portrait
         else:
             return IMAGE_ROTATIONS.Landscape
->>>>>>> 5210cf16
 
     def get_im_section(self, plate_model, im=None):
 
@@ -298,14 +194,7 @@
 
             return b, a
 
-<<<<<<< HEAD
-            s = "Current shape is {0} x {1}.".format(d1, d2)
-            s += " Image is {0} x {1}.".format(im.shape[0], im.shape[1])
-            s += " They must have same orientation"
-            self._logger.critical(s)
-=======
         def _bound(bounds, a, b):
->>>>>>> 5210cf16
 
             def bounds_check(bound, val):
 
@@ -378,23 +267,7 @@
 
         for plate in image_model.plates:
 
-<<<<<<< HEAD
-            im = self.get_im_section(features[plateIndex], scale_factor)
-            if im is None:
-                continue
-
-            gridArray = self._grid_arrays[plateIndex]
-            gridArray.doAnalysis(
-                im,
-                grayscaleSource=grayscaleSource,
-                grayscaleTarget=grayscaleTarget,
-                watch_colony=watch_colony,
-                save_grid_name=save_grid_name,
-                identifier_time=identifier_time,
-                grid_correction=self._grid_corrections)
-=======
             if plate.index in self._grid_arrays:
->>>>>>> 5210cf16
 
                 im = self.get_im_section(plate)
                 grid_arr = self._grid_arrays[plate.index]
