--- conflicted
+++ resolved
@@ -30,11 +30,7 @@
 #
 
 
-<<<<<<< HEAD
-def santize_communication(obj):
-=======
 def sanitize_communication(obj):
->>>>>>> f204cc40
 
     if isinstance(obj, dict):
         return {k: sanitize_communication(v) for k, v in obj.iteritems() if v is not None}
