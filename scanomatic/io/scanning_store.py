--- conflicted
+++ resolved
@@ -140,35 +140,4 @@
                 return job
 
     def has_current_scanjob(self, scanner_id, timepoint):
-        return self.get_current_scanjob(scanner_id, timepoint) is not None
-
-<<<<<<< HEAD
-    def get_scanner_status_list(self, scanner_id):
-        return self._scanner_statuses[scanner_id]
-
-    def get_latest_scanner_status(self, scanner_id):
-        try:
-            return self.get_scanner_status_list(scanner_id)[-1]
-        except IndexError:
-            return None
-
-    def add_scanner_status(self, scanner_id, status):
-        self.get_scanner_status_list(scanner_id).append(status)
-=======
-    def add_scan(self, scan):
-        if scan.scanjob_id not in self._scanjobs:
-            raise ScanJobUnknownError
-        if scan.id in self._scans:
-            raise DuplicateIdError
-        self._scans[scan.id] = scan
-
-    def get_scans(self):
-        for item in self._scans.values():
-            yield item
-
-    def get_scan(self, scanid):
-        try:
-            return self._scans[scanid]
-        except KeyError:
-            raise UnknownIdError
->>>>>>> 2d3188a1
+        return self.get_current_scanjob(scanner_id, timepoint) is not None