--- conflicted
+++ resolved
@@ -139,17 +139,15 @@
         self.image_analysis_img_data = "image_{0}_data.npy"
         self.image_analysis_time_series = "time_data.npy"
 
-<<<<<<< HEAD
+        self.compile_project_file_pattern = "{0}.project.compilation"
+        self.scan_project_file_pattern = "{0}.scan.instructions"
+
     def join(self, attr, *other):
         
         if hasattr(self, attr):
             return os.path.join(getattr(self, attr), *other)
         else:
             raise AttributeError("Unknown path attribute '{0}'".format(attr))
-=======
-        self.compile_project_file_pattern = "{0}.project.compilation"
-        self.scan_project_file_pattern = "{0}.scan.instructions"
->>>>>>> 5210cf16
 
     @property
     def src(self):
