--- conflicted
+++ resolved
@@ -4,11 +4,7 @@
 from types import DictType, ListType, StringTypes
 
 from scanomatic.data_processing.calibration import (
-<<<<<<< HEAD
-    get_active_cccs, get_polynomial_coefficients_from_ccc
-=======
     CalibrationStore, get_active_cccs, get_polynomial_coefficients_from_ccc
->>>>>>> 3c80109d
 )
 from scanomatic.generics.abstract_model_factory import (
     AbstractModelFactory, email_serializer, rename_setting
