--- conflicted
+++ resolved
@@ -5,13 +5,10 @@
 import string
 from types import StringTypes
 
-<<<<<<< HEAD
-from scanomatic.data_processing.calibration import get_active_cccs
-=======
+
 from scanomatic.data_processing.calibration import (
     CalibrationStore, get_active_cccs
 )
->>>>>>> 3c80109d
 from scanomatic.generics.abstract_model_factory import (
     AbstractModelFactory, email_serializer
 )
