module.exports = {
    entry: {
<<<<<<< HEAD
        ccc: ['./scanomatic/ui_server_data/js/src/ccc_index.jsx'],
        scanning: ['./scanomatic/ui_server_data/js/src/scanning_index.jsx'],
=======
        ccc: ['./scanomatic/ui_server_data/js/src/ccc.jsx'],
>>>>>>> 1656ef2e
    },
    output: {
        filename: 'scanomatic/ui_server_data/js/[name].js',
    },
    module: {
        rules: [
            {
                test: /\.(js|jsx)$/,
                exclude: /node_modules/,
                use: {
                    loader: 'babel-loader',
                },
            },
            {
                test: /\.png$/,
                use: {
                    loader: 'file-loader',
                },
            },
            {
                test: /\.css$/,
                use: ['style-loader', 'css-loader'],
            },
        ],
    },
    resolve: {
        extensions: ['.js', '.json', '.jsx'],
    },
};<|MERGE_RESOLUTION|>--- conflicted
+++ resolved
@@ -1,11 +1,7 @@
 module.exports = {
     entry: {
-<<<<<<< HEAD
-        ccc: ['./scanomatic/ui_server_data/js/src/ccc_index.jsx'],
-        scanning: ['./scanomatic/ui_server_data/js/src/scanning_index.jsx'],
-=======
         ccc: ['./scanomatic/ui_server_data/js/src/ccc.jsx'],
->>>>>>> 1656ef2e
+        scanning: ['./scanomatic/ui_server_data/js/src/scanning.jsx'],
     },
     output: {
         filename: 'scanomatic/ui_server_data/js/[name].js',
