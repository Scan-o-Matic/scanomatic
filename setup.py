--- conflicted
+++ resolved
@@ -8,11 +8,6 @@
 from logging import getLogger
 
 package_dependencies = [
-<<<<<<< HEAD
-    'argparse', 'matplotlib', 'multiprocessing', 'odfpy',
-    'numpy', 'sh', 'configparse', 'skimage',
-    'uuid', 'PIL', 'scipy', 'setproctitle', 'psutil', 'flask', 'requests', 'pandas']
-=======
     'chardet',
     'enum34',
     'flask',
@@ -32,7 +27,6 @@
     'setproctitle',
     'xlrd',
 ]
->>>>>>> c969c0b7
 
 scripts = [
     os.path.join("scripts", p) for p in [
@@ -64,15 +58,7 @@
 
 if len(sys.argv) > 1:
 
-<<<<<<< HEAD
     _logger = getLogger("setup")
-=======
-    if sys.argv[1] == 'uninstall':
-        call('python -c"from setup_tools import uninstall;uninstall()"', shell=True)
-        sys.exit()
-
-    _logger = MiniLogger()
->>>>>>> c969c0b7
     _logger.info("Preparing setup parameters")
 
     from setuptools import setup
